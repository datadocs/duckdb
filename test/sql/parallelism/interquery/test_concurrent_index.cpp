--- conflicted
+++ resolved
@@ -83,10 +83,7 @@
 TEST_CASE("Concurrent writes during index creation", "[index][.]") {
 	// FIXME: this is extremely slow due to an overhead in calls to the index vacuum operation (#7406)
 	return;
-<<<<<<< HEAD
-=======
-
->>>>>>> da69aeaa
+
 	duckdb::unique_ptr<QueryResult> result;
 	DuckDB db(nullptr);
 	Connection con(db);
@@ -313,12 +310,9 @@
 }
 
 TEST_CASE("Parallel appends to table with index with transactions", "[interquery][.]") {
-<<<<<<< HEAD
-=======
 // FIXME: this test causes a data race in the statistics code
 // FIXME: reproducible by running this test with THREADSAN=1 make reldebug
 #ifndef DUCKDB_THREAD_SANITIZER
->>>>>>> da69aeaa
 	duckdb::unique_ptr<QueryResult> result;
 	DuckDB db(nullptr);
 	Connection con(db);
@@ -364,10 +358,7 @@
 TEST_CASE("Concurrent appends during index join", "[interquery][.]") {
 	// FIXME: this is extremely slow due to an overhead in calls to the index vacuum operation (#7406)
 	return;
-<<<<<<< HEAD
-=======
-
->>>>>>> da69aeaa
+
 	duckdb::unique_ptr<QueryResult> result;
 	DuckDB db(nullptr);
 	Connection con(db);
