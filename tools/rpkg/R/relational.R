--- conflicted
+++ resolved
@@ -180,13 +180,10 @@
 #' UNION ALL on two DuckDB relation objects
 #' @param rel_a a DuckDB relation object
 #' @param rel_b a DuckDB relation object
-<<<<<<< HEAD
-=======
 #' @return a new `duckdb_relation` object resulting from the union
 #' @noRd
 #' @examples
 #' con <- DBI::dbConnect(duckdb())
->>>>>>> e2dfc274
 #' rel_a <- rel_from_df(con, mtcars)
 #' rel_b <- rel_from_df(con, mtcars)
 #' rel_union_all(rel_a, rel_b)
