#include "org_duckdb_DuckDBNative.h"
#include "duckdb.hpp"
#include "duckdb/main/client_context.hpp"
#include "duckdb/main/client_data.hpp"
#include "duckdb/catalog/catalog_search_path.hpp"
#include "duckdb/main/appender.hpp"
#include "duckdb/common/operator/cast_operators.hpp"
#include "duckdb/main/db_instance_cache.hpp"
#include "duckdb/common/arrow/result_arrow_wrapper.hpp"
#include "duckdb/function/table/arrow.hpp"
#include "duckdb/main/database_manager.hpp"

using namespace duckdb;
using namespace std;

static jint JNI_VERSION = JNI_VERSION_1_6;

// Static global vars of cached Java classes, methods and fields
static jclass J_Charset;
static jmethodID J_Charset_decode;
static jobject J_Charset_UTF8;

static jclass J_CharBuffer;
static jmethodID J_CharBuffer_toString;

static jmethodID J_String_getBytes;

static jclass J_SQLException;

static jclass J_Bool;
static jclass J_Byte;
static jclass J_Short;
static jclass J_Int;
static jclass J_Long;
static jclass J_Float;
static jclass J_Double;
static jclass J_String;
static jclass J_Timestamp;
static jclass J_TimestampTZ;
static jclass J_Decimal;

static jmethodID J_Bool_booleanValue;
static jmethodID J_Byte_byteValue;
static jmethodID J_Short_shortValue;
static jmethodID J_Int_intValue;
static jmethodID J_Long_longValue;
static jmethodID J_Float_floatValue;
static jmethodID J_Double_doubleValue;
static jmethodID J_Timestamp_getMicrosEpoch;
static jmethodID J_TimestampTZ_getMicrosEpoch;
static jmethodID J_Decimal_precision;
static jmethodID J_Decimal_scale;
static jmethodID J_Decimal_scaleByPowTen;
static jmethodID J_Decimal_toPlainString;
static jmethodID J_Decimal_longValue;

static jclass J_DuckResultSetMeta;
static jmethodID J_DuckResultSetMeta_init;

static jclass J_DuckVector;
static jmethodID J_DuckVector_init;
static jfieldID J_DuckVector_constlen;
static jfieldID J_DuckVector_varlen;

static jclass J_ByteBuffer;

static jmethodID J_Map_entrySet;
static jmethodID J_Set_iterator;
static jmethodID J_Iterator_hasNext;
static jmethodID J_Iterator_next;
static jmethodID J_Entry_getKey;
static jmethodID J_Entry_getValue;

JNIEXPORT jint JNICALL JNI_OnLoad(JavaVM *vm, void *reserved) {
	// Get JNIEnv from vm
	JNIEnv *env;
	if (vm->GetEnv(reinterpret_cast<void **>(&env), JNI_VERSION) != JNI_OK) {
		return JNI_ERR;
	}

	jclass tmpLocalRef;

	tmpLocalRef = env->FindClass("java/nio/charset/Charset");
	J_Charset = (jclass)env->NewGlobalRef(tmpLocalRef);
	env->DeleteLocalRef(tmpLocalRef);

	jmethodID forName = env->GetStaticMethodID(J_Charset, "forName", "(Ljava/lang/String;)Ljava/nio/charset/Charset;");
	J_Charset_decode = env->GetMethodID(J_Charset, "decode", "(Ljava/nio/ByteBuffer;)Ljava/nio/CharBuffer;");
	jobject charset = env->CallStaticObjectMethod(J_Charset, forName, env->NewStringUTF("UTF-8"));
	J_Charset_UTF8 = env->NewGlobalRef(charset); // Prevent garbage collector from cleaning this up.

	tmpLocalRef = env->FindClass("java/nio/CharBuffer");
	J_CharBuffer = (jclass)env->NewGlobalRef(tmpLocalRef);
	env->DeleteLocalRef(tmpLocalRef);

	J_CharBuffer_toString = env->GetMethodID(J_CharBuffer, "toString", "()Ljava/lang/String;");

	tmpLocalRef = env->FindClass("java/sql/SQLException");
	J_SQLException = (jclass)env->NewGlobalRef(tmpLocalRef);
	env->DeleteLocalRef(tmpLocalRef);

	tmpLocalRef = env->FindClass("java/lang/Boolean");
	J_Bool = (jclass)env->NewGlobalRef(tmpLocalRef);
	env->DeleteLocalRef(tmpLocalRef);
	tmpLocalRef = env->FindClass("java/lang/Byte");
	J_Byte = (jclass)env->NewGlobalRef(tmpLocalRef);
	env->DeleteLocalRef(tmpLocalRef);
	tmpLocalRef = env->FindClass("java/lang/Short");
	J_Short = (jclass)env->NewGlobalRef(tmpLocalRef);
	env->DeleteLocalRef(tmpLocalRef);
	tmpLocalRef = env->FindClass("java/lang/Integer");
	J_Int = (jclass)env->NewGlobalRef(tmpLocalRef);
	env->DeleteLocalRef(tmpLocalRef);
	tmpLocalRef = env->FindClass("java/lang/Long");
	J_Long = (jclass)env->NewGlobalRef(tmpLocalRef);
	env->DeleteLocalRef(tmpLocalRef);
	tmpLocalRef = env->FindClass("java/lang/Float");
	J_Float = (jclass)env->NewGlobalRef(tmpLocalRef);
	env->DeleteLocalRef(tmpLocalRef);
	tmpLocalRef = env->FindClass("java/lang/Double");
	J_Double = (jclass)env->NewGlobalRef(tmpLocalRef);
	env->DeleteLocalRef(tmpLocalRef);
	tmpLocalRef = env->FindClass("java/lang/String");
	J_String = (jclass)env->NewGlobalRef(tmpLocalRef);
	env->DeleteLocalRef(tmpLocalRef);
	tmpLocalRef = env->FindClass("org/duckdb/DuckDBTimestamp");
	J_Timestamp = (jclass)env->NewGlobalRef(tmpLocalRef);
	env->DeleteLocalRef(tmpLocalRef);
	tmpLocalRef = env->FindClass("org/duckdb/DuckDBTimestampTZ");
	J_TimestampTZ = (jclass)env->NewGlobalRef(tmpLocalRef);
	env->DeleteLocalRef(tmpLocalRef);
	tmpLocalRef = env->FindClass("java/math/BigDecimal");
	J_Decimal = (jclass)env->NewGlobalRef(tmpLocalRef);
	env->DeleteLocalRef(tmpLocalRef);

	tmpLocalRef = env->FindClass("java/util/Map");
	J_Map_entrySet = env->GetMethodID(tmpLocalRef, "entrySet", "()Ljava/util/Set;");
	env->DeleteLocalRef(tmpLocalRef);

	tmpLocalRef = env->FindClass("java/util/Set");
	J_Set_iterator = env->GetMethodID(tmpLocalRef, "iterator", "()Ljava/util/Iterator;");
	env->DeleteLocalRef(tmpLocalRef);

	tmpLocalRef = env->FindClass("java/util/Iterator");
	J_Iterator_hasNext = env->GetMethodID(tmpLocalRef, "hasNext", "()Z");
	J_Iterator_next = env->GetMethodID(tmpLocalRef, "next", "()Ljava/lang/Object;");
	env->DeleteLocalRef(tmpLocalRef);

	tmpLocalRef = env->FindClass("java/util/Map$Entry");
	J_Entry_getKey = env->GetMethodID(tmpLocalRef, "getKey", "()Ljava/lang/Object;");
	J_Entry_getValue = env->GetMethodID(tmpLocalRef, "getValue", "()Ljava/lang/Object;");
	env->DeleteLocalRef(tmpLocalRef);

	J_Bool_booleanValue = env->GetMethodID(J_Bool, "booleanValue", "()Z");
	J_Byte_byteValue = env->GetMethodID(J_Byte, "byteValue", "()B");
	J_Short_shortValue = env->GetMethodID(J_Short, "shortValue", "()S");
	J_Int_intValue = env->GetMethodID(J_Int, "intValue", "()I");
	J_Long_longValue = env->GetMethodID(J_Long, "longValue", "()J");
	J_Float_floatValue = env->GetMethodID(J_Float, "floatValue", "()F");
	J_Double_doubleValue = env->GetMethodID(J_Double, "doubleValue", "()D");
	J_Timestamp_getMicrosEpoch = env->GetMethodID(J_Timestamp, "getMicrosEpoch", "()J");
	J_TimestampTZ_getMicrosEpoch = env->GetMethodID(J_TimestampTZ, "getMicrosEpoch", "()J");
	J_Decimal_precision = env->GetMethodID(J_Decimal, "precision", "()I");
	J_Decimal_scale = env->GetMethodID(J_Decimal, "scale", "()I");
	J_Decimal_scaleByPowTen = env->GetMethodID(J_Decimal, "scaleByPowerOfTen", "(I)Ljava/math/BigDecimal;");
	J_Decimal_toPlainString = env->GetMethodID(J_Decimal, "toPlainString", "()Ljava/lang/String;");
	J_Decimal_longValue = env->GetMethodID(J_Decimal, "longValue", "()J");

	tmpLocalRef = env->FindClass("org/duckdb/DuckDBResultSetMetaData");
	J_DuckResultSetMeta = (jclass)env->NewGlobalRef(tmpLocalRef);
	env->DeleteLocalRef(tmpLocalRef);

	J_DuckResultSetMeta_init =
	    env->GetMethodID(J_DuckResultSetMeta, "<init>",
	                     "(II[Ljava/lang/String;[Ljava/lang/String;[Ljava/lang/String;Ljava/lang/String;)V");

	tmpLocalRef = env->FindClass("org/duckdb/DuckDBVector");
	J_DuckVector = (jclass)env->NewGlobalRef(tmpLocalRef);
	env->DeleteLocalRef(tmpLocalRef);

	J_String_getBytes = env->GetMethodID(J_String, "getBytes", "(Ljava/nio/charset/Charset;)[B");

	J_DuckVector_init = env->GetMethodID(J_DuckVector, "<init>", "(Ljava/lang/String;I[Z)V");
	J_DuckVector_constlen = env->GetFieldID(J_DuckVector, "constlen_data", "Ljava/nio/ByteBuffer;");
	J_DuckVector_varlen = env->GetFieldID(J_DuckVector, "varlen_data", "[Ljava/lang/Object;");

	tmpLocalRef = env->FindClass("java/nio/ByteBuffer");
	J_ByteBuffer = (jclass)env->NewGlobalRef(tmpLocalRef);
	env->DeleteLocalRef(tmpLocalRef);

	return JNI_VERSION;
}

JNIEXPORT void JNICALL JNI_OnUnload(JavaVM *vm, void *reserved) {
	// Get JNIEnv from vm
	JNIEnv *env;
	vm->GetEnv(reinterpret_cast<void **>(&env), JNI_VERSION);

	env->DeleteGlobalRef(J_Charset);
	env->DeleteGlobalRef(J_CharBuffer);
	env->DeleteGlobalRef(J_Charset_UTF8);
	env->DeleteGlobalRef(J_SQLException);
	env->DeleteGlobalRef(J_Bool);
	env->DeleteGlobalRef(J_Byte);
	env->DeleteGlobalRef(J_Short);
	env->DeleteGlobalRef(J_Int);
	env->DeleteGlobalRef(J_Long);
	env->DeleteGlobalRef(J_Float);
	env->DeleteGlobalRef(J_Double);
	env->DeleteGlobalRef(J_String);
	env->DeleteGlobalRef(J_Timestamp);
	env->DeleteGlobalRef(J_TimestampTZ);
	env->DeleteGlobalRef(J_Decimal);
	env->DeleteGlobalRef(J_DuckResultSetMeta);
	env->DeleteGlobalRef(J_DuckVector);
	env->DeleteGlobalRef(J_ByteBuffer);
}

static string byte_array_to_string(JNIEnv *env, jbyteArray ba_j) {
	idx_t len = env->GetArrayLength(ba_j);
	string ret;
	ret.resize(len);

	jbyte *bytes = (jbyte *)env->GetByteArrayElements(ba_j, NULL);

	for (idx_t i = 0; i < len; i++) {
		ret[i] = bytes[i];
	}
	env->ReleaseByteArrayElements(ba_j, bytes, 0);

	return ret;
}

static string jstring_to_string(JNIEnv *env, jstring string_j) {
	jbyteArray bytes = (jbyteArray)env->CallObjectMethod(string_j, J_String_getBytes, J_Charset_UTF8);
	return byte_array_to_string(env, bytes);
}

static jobject decode_charbuffer_to_jstring(JNIEnv *env, const char *d_str, idx_t d_str_len) {
	auto bb = env->NewDirectByteBuffer((void *)d_str, d_str_len);
	auto j_cb = env->CallObjectMethod(J_Charset_UTF8, J_Charset_decode, bb);
	auto j_str = env->CallObjectMethod(j_cb, J_CharBuffer_toString);
	return j_str;
}

/**
 * Associates a duckdb::Connection with a duckdb::DuckDB. The DB may be shared amongst many ConnectionHolders, but the
 * Connection is unique to this holder. Every Java DuckDBConnection has exactly 1 of these holders, and they are never
 * shared. The holder is freed when the DuckDBConnection is closed. When the last holder sharing a DuckDB is freed, the
 * DuckDB is released as well.
 */
struct ConnectionHolder {
	const shared_ptr<duckdb::DuckDB> db;
	const duckdb::unique_ptr<duckdb::Connection> connection;

	ConnectionHolder(shared_ptr<duckdb::DuckDB> _db) : db(_db), connection(make_uniq<duckdb::Connection>(*_db)) {
	}
};

/**
 * Throws a SQLException and returns nullptr if a valid Connection can't be retrieved from the buffer.
 */
static Connection *get_connection(JNIEnv *env, jobject conn_ref_buf) {
	if (!conn_ref_buf) {
		env->ThrowNew(J_SQLException, "Invalid connection");
		return nullptr;
	}
	auto conn_holder = (ConnectionHolder *)env->GetDirectBufferAddress(conn_ref_buf);
	if (!conn_holder) {
		env->ThrowNew(J_SQLException, "Invalid connection");
		return nullptr;
	}
	auto conn_ref = conn_holder->connection.get();
	if (!conn_ref || !conn_ref->context) {
		env->ThrowNew(J_SQLException, "Invalid connection");
		return nullptr;
	}

	return conn_ref;
}

//! The database instance cache, used so that multiple connections to the same file point to the same database object
duckdb::DBInstanceCache instance_cache;

JNIEXPORT jobject JNICALL Java_org_duckdb_DuckDBNative_duckdb_1jdbc_1startup(JNIEnv *env, jclass, jbyteArray database_j,
                                                                             jboolean read_only, jobject props) {
	auto database = byte_array_to_string(env, database_j);
	DBConfig config;
	if (read_only) {
		config.options.access_mode = AccessMode::READ_ONLY;
	}
	try {
		jobject entry_set = env->CallObjectMethod(props, J_Map_entrySet);
		jobject iterator = env->CallObjectMethod(entry_set, J_Set_iterator);

		while (env->CallBooleanMethod(iterator, J_Iterator_hasNext)) {
			jobject pair = env->CallObjectMethod(iterator, J_Iterator_next);
			jobject key = env->CallObjectMethod(pair, J_Entry_getKey);
			jobject value = env->CallObjectMethod(pair, J_Entry_getValue);

			D_ASSERT(env->IsInstanceOf(key, J_String));
			const string &key_str = jstring_to_string(env, (jstring)key);

			D_ASSERT(env->IsInstanceOf(value, J_String));
			const string &value_str = jstring_to_string(env, (jstring)value);

			auto const pOption = DBConfig::GetOptionByName(key_str);
			if (pOption) {
				config.SetOption(*pOption, Value(value_str));
			} else {
				throw CatalogException(
				    "unrecognized configuration parameter \"%s\"\n%s", key_str,
				    StringUtil::CandidatesErrorMessage(DBConfig::GetOptionNames(), key_str, "Did you mean"));
			}
		}
		bool cache_instance = database != ":memory:" && !database.empty();
		auto shared_db = instance_cache.GetOrCreateInstance(database, config, cache_instance);
		auto conn_holder = new ConnectionHolder(shared_db);

		return env->NewDirectByteBuffer(conn_holder, 0);
	} catch (exception &e) {
		env->ThrowNew(J_SQLException, e.what());
		return nullptr;
	}
	return nullptr;
}

JNIEXPORT jobject JNICALL Java_org_duckdb_DuckDBNative_duckdb_1jdbc_1connect(JNIEnv *env, jclass,
                                                                             jobject conn_ref_buf) {
	auto conn_ref = (ConnectionHolder *)env->GetDirectBufferAddress(conn_ref_buf);
	try {
		auto conn = new ConnectionHolder(conn_ref->db);
		return env->NewDirectByteBuffer(conn, 0);
	} catch (exception &e) {
		env->ThrowNew(J_SQLException, e.what());
		return nullptr;
	}
	return nullptr;
}

JNIEXPORT jstring JNICALL Java_org_duckdb_DuckDBNative_duckdb_1jdbc_1get_1schema(JNIEnv *env, jclass,
                                                                                 jobject conn_ref_buf) {
	auto conn_ref = get_connection(env, conn_ref_buf);
	if (!conn_ref) {
		return nullptr;
	}

	auto entry = ClientData::Get(*conn_ref->context).catalog_search_path->GetDefault();

	return env->NewStringUTF(entry.schema.c_str());
}

JNIEXPORT jstring JNICALL Java_org_duckdb_DuckDBNative_duckdb_1jdbc_1get_1catalog(JNIEnv *env, jclass,
                                                                                  jobject conn_ref_buf) {
	auto conn_ref = get_connection(env, conn_ref_buf);
	if (!conn_ref) {
		return nullptr;
	}

	auto entry = ClientData::Get(*conn_ref->context).catalog_search_path->GetDefault();
	if (entry.catalog == INVALID_CATALOG) {
		entry.catalog = DatabaseManager::GetDefaultDatabase(*conn_ref->context);
	}

	return env->NewStringUTF(entry.catalog.c_str());
}

JNIEXPORT void JNICALL Java_org_duckdb_DuckDBNative_duckdb_1jdbc_1set_1auto_1commit(JNIEnv *env, jclass,
                                                                                    jobject conn_ref_buf,
                                                                                    jboolean auto_commit) {
	auto conn_ref = get_connection(env, conn_ref_buf);
	if (!conn_ref) {
		return;
	}
	conn_ref->context->RunFunctionInTransaction([&]() { conn_ref->SetAutoCommit(auto_commit); });
}

JNIEXPORT jboolean JNICALL Java_org_duckdb_DuckDBNative_duckdb_1jdbc_1get_1auto_1commit(JNIEnv *env, jclass,
                                                                                        jobject conn_ref_buf) {
	auto conn_ref = get_connection(env, conn_ref_buf);
	if (!conn_ref) {
		return false;
	}
	return conn_ref->IsAutoCommit();
}

JNIEXPORT void JNICALL Java_org_duckdb_DuckDBNative_duckdb_1jdbc_1disconnect(JNIEnv *env, jclass,
                                                                             jobject conn_ref_buf) {
	auto conn_ref = (ConnectionHolder *)env->GetDirectBufferAddress(conn_ref_buf);
	if (conn_ref) {
		delete conn_ref;
	}
}

struct StatementHolder {
	duckdb::unique_ptr<PreparedStatement> stmt;
};

#include "utf8proc_wrapper.hpp"

JNIEXPORT jobject JNICALL Java_org_duckdb_DuckDBNative_duckdb_1jdbc_1prepare(JNIEnv *env, jclass, jobject conn_ref_buf,
                                                                             jbyteArray query_j) {
	auto conn_ref = get_connection(env, conn_ref_buf);
	if (!conn_ref) {
		return nullptr;
	}

	auto query = byte_array_to_string(env, query_j);

	// invalid sql raises a parse exception
	// need to be caught and thrown via JNI
<<<<<<< HEAD
	duckdb::vector<unique_ptr<SQLStatement>> statements;
=======
	vector<duckdb::unique_ptr<SQLStatement>> statements;
>>>>>>> d84e329b
	try {
		statements = conn_ref->ExtractStatements(query.c_str());
	} catch (const std::exception &e) {
		env->ThrowNew(J_SQLException, e.what());
		return nullptr;
	}

	if (statements.empty()) {
		env->ThrowNew(J_SQLException, "No statements to execute.");
		return nullptr;
	}

	// if there are multiple statements, we directly execute the statements besides the last one
	// we only return the result of the last statement to the user, unless one of the previous statements fails
	for (idx_t i = 0; i + 1 < statements.size(); i++) {
		try {
			auto res = conn_ref->Query(std::move(statements[i]));
			if (res->HasError()) {
				env->ThrowNew(J_SQLException, res->GetError().c_str());
				return nullptr;
			}
		} catch (const std::exception &ex) {
			env->ThrowNew(J_SQLException, ex.what());
			return nullptr;
		}
	}

	auto stmt_ref = new StatementHolder();
	stmt_ref->stmt = conn_ref->Prepare(std::move(statements.back()));
	if (stmt_ref->stmt->HasError()) {
		string error_msg = string(stmt_ref->stmt->GetError());
		stmt_ref->stmt = nullptr;

		// No success, so it must be deleted
		delete stmt_ref;
		env->ThrowNew(J_SQLException, error_msg.c_str());

		// Just return control flow back to JVM, as an Exception is pending anyway
		return nullptr;
	}
	return env->NewDirectByteBuffer(stmt_ref, 0);
}

struct ResultHolder {
	duckdb::unique_ptr<QueryResult> res;
	duckdb::unique_ptr<DataChunk> chunk;
};

JNIEXPORT jobject JNICALL Java_org_duckdb_DuckDBNative_duckdb_1jdbc_1execute(JNIEnv *env, jclass, jobject stmt_ref_buf,
                                                                             jobjectArray params) {
	auto stmt_ref = (StatementHolder *)env->GetDirectBufferAddress(stmt_ref_buf);
	if (!stmt_ref) {
		env->ThrowNew(J_SQLException, "Invalid statement");
		return nullptr;
	}
<<<<<<< HEAD
	auto res_ref = make_unique<ResultHolder>();
	duckdb::vector<Value> duckdb_params;
=======
	auto res_ref = make_uniq<ResultHolder>();
	vector<Value> duckdb_params;
>>>>>>> d84e329b

	idx_t param_len = env->GetArrayLength(params);
	if (param_len != stmt_ref->stmt->n_param) {
		env->ThrowNew(J_SQLException, "Parameter count mismatch");
		return nullptr;
	}

	if (param_len > 0) {
		for (idx_t i = 0; i < param_len; i++) {
			auto param = env->GetObjectArrayElement(params, i);
			if (param == nullptr) {
				duckdb_params.push_back(Value());
				continue;
			} else if (env->IsInstanceOf(param, J_Bool)) {
				duckdb_params.push_back(Value::BOOLEAN(env->CallBooleanMethod(param, J_Bool_booleanValue)));
				continue;
			} else if (env->IsInstanceOf(param, J_Byte)) {
				duckdb_params.push_back(Value::TINYINT(env->CallByteMethod(param, J_Byte_byteValue)));
				continue;
			} else if (env->IsInstanceOf(param, J_Short)) {
				duckdb_params.push_back(Value::SMALLINT(env->CallShortMethod(param, J_Short_shortValue)));
				continue;
			} else if (env->IsInstanceOf(param, J_Int)) {
				duckdb_params.push_back(Value::INTEGER(env->CallIntMethod(param, J_Int_intValue)));
				continue;
			} else if (env->IsInstanceOf(param, J_Long)) {
				duckdb_params.push_back(Value::BIGINT(env->CallLongMethod(param, J_Long_longValue)));
				continue;
			} else if (env->IsInstanceOf(param, J_TimestampTZ)) { // Check for subclass before superclass!
				duckdb_params.push_back(
				    Value::TIMESTAMPTZ((timestamp_t)env->CallLongMethod(param, J_TimestampTZ_getMicrosEpoch)));
				continue;
			} else if (env->IsInstanceOf(param, J_Timestamp)) {
				duckdb_params.push_back(
				    Value::TIMESTAMP((timestamp_t)env->CallLongMethod(param, J_Timestamp_getMicrosEpoch)));
				continue;
			} else if (env->IsInstanceOf(param, J_Float)) {
				duckdb_params.push_back(Value::FLOAT(env->CallFloatMethod(param, J_Float_floatValue)));
				continue;
			} else if (env->IsInstanceOf(param, J_Double)) {
				duckdb_params.push_back(Value::DOUBLE(env->CallDoubleMethod(param, J_Double_doubleValue)));
				continue;
			} else if (env->IsInstanceOf(param, J_Decimal)) {
				jint precision = env->CallIntMethod(param, J_Decimal_precision);
				jint scale = env->CallIntMethod(param, J_Decimal_scale);

				// Java BigDecimal type can have scale that exceeds the precision
				// Which our DECIMAL type does not support (assert(width >= scale))
				if (scale > precision) {
					precision = scale;
				}

				// DECIMAL scale is unsigned, so negative values are not supported
				if (scale < 0) {
					env->ThrowNew(J_SQLException, "Converting from a BigDecimal with negative scale is not supported");
					return nullptr;
				}

				if (precision <= 18) { // normal sizes -> avoid string processing
					jobject no_point_dec = env->CallObjectMethod(param, J_Decimal_scaleByPowTen, scale);
					jlong result = env->CallLongMethod(no_point_dec, J_Decimal_longValue);
					duckdb_params.push_back(Value::DECIMAL((int64_t)result, (uint8_t)precision, (uint8_t)scale));
				} else if (precision <= 38) { // larger than int64 -> get string and cast
					jobject str_val = env->CallObjectMethod(param, J_Decimal_toPlainString);
					auto *str_char = env->GetStringUTFChars((jstring)str_val, 0);
					Value val = Value(str_char);
					val = val.DefaultCastAs(LogicalType::DECIMAL(precision, scale));

					duckdb_params.push_back(val);
					env->ReleaseStringUTFChars((jstring)str_val, str_char);
				}
				continue;
			} else if (env->IsInstanceOf(param, J_String)) {
				auto param_string = jstring_to_string(env, (jstring)param);
				try {
					duckdb_params.push_back(Value(param_string));
				} catch (Exception const &e) {
					env->ThrowNew(J_SQLException, e.what());
					return nullptr;
				}
				continue;
			} else {
				env->ThrowNew(J_SQLException, "Unsupported parameter type");
				return nullptr;
			}
		}
	}

	res_ref->res = stmt_ref->stmt->Execute(duckdb_params, false);
	if (res_ref->res->HasError()) {
		string error_msg = string(res_ref->res->GetError());
		res_ref->res = nullptr;
		env->ThrowNew(J_SQLException, error_msg.c_str());
		return nullptr;
	}
	return env->NewDirectByteBuffer(res_ref.release(), 0);
}

JNIEXPORT void JNICALL Java_org_duckdb_DuckDBNative_duckdb_1jdbc_1release(JNIEnv *env, jclass, jobject stmt_ref_buf) {
	auto stmt_ref = (StatementHolder *)env->GetDirectBufferAddress(stmt_ref_buf);
	if (stmt_ref) {
		delete stmt_ref;
	}
}

JNIEXPORT void JNICALL Java_org_duckdb_DuckDBNative_duckdb_1jdbc_1free_1result(JNIEnv *env, jclass,
                                                                               jobject res_ref_buf) {
	auto res_ref = (ResultHolder *)env->GetDirectBufferAddress(res_ref_buf);
	if (res_ref) {
		delete res_ref;
	}
}

static std::string type_to_jduckdb_type(LogicalType logical_type) {
	switch (logical_type.id()) {
	case LogicalTypeId::DECIMAL: {

		uint8_t width = 0;
		uint8_t scale = 0;
		logical_type.GetDecimalProperties(width, scale);
		std::string width_scale = std::to_string(width) + std::string(";") + std::to_string(scale);

		auto physical_type = logical_type.InternalType();
		switch (physical_type) {
		case PhysicalType::INT16: {
			string res = std::string("DECIMAL16;") + width_scale;
			return res;
		}
		case PhysicalType::INT32: {
			string res = std::string("DECIMAL32;") + width_scale;
			return res;
		}
		case PhysicalType::INT64: {
			string res = std::string("DECIMAL64;") + width_scale;
			return res;
		}
		case PhysicalType::INT128: {
			string res = std::string("DECIMAL128;") + width_scale;
			return res;
		}
		default:
			return std::string("no physical type found");
		}
	} break;
	default:
		return std::string("");
	}
}

JNIEXPORT jobject JNICALL Java_org_duckdb_DuckDBNative_duckdb_1jdbc_1meta(JNIEnv *env, jclass, jobject stmt_ref_buf) {

	auto stmt_ref = (StatementHolder *)env->GetDirectBufferAddress(stmt_ref_buf);
	if (!stmt_ref || !stmt_ref->stmt || stmt_ref->stmt->HasError()) {
		env->ThrowNew(J_SQLException, "Invalid statement");
		return nullptr;
	}

	auto column_count = stmt_ref->stmt->ColumnCount();
	auto &names = stmt_ref->stmt->GetNames();
	auto &types = stmt_ref->stmt->GetTypes();

	auto name_array = env->NewObjectArray(column_count, J_String, nullptr);
	auto type_array = env->NewObjectArray(column_count, J_String, nullptr);
	auto type_detail_array = env->NewObjectArray(column_count, J_String, nullptr);

	for (idx_t col_idx = 0; col_idx < column_count; col_idx++) {
		std::string col_name;
		if (types[col_idx].id() == LogicalTypeId::ENUM) {
			col_name = "ENUM";
		} else {
			col_name = types[col_idx].ToString();
		}

		env->SetObjectArrayElement(name_array, col_idx,
		                           decode_charbuffer_to_jstring(env, names[col_idx].c_str(), names[col_idx].length()));
		env->SetObjectArrayElement(type_array, col_idx, env->NewStringUTF(col_name.c_str()));
		env->SetObjectArrayElement(type_detail_array, col_idx,
		                           env->NewStringUTF(type_to_jduckdb_type(types[col_idx]).c_str()));
	}

	auto return_type =
	    env->NewStringUTF(StatementReturnTypeToString(stmt_ref->stmt->GetStatementProperties().return_type).c_str());

	return env->NewObject(J_DuckResultSetMeta, J_DuckResultSetMeta_init, stmt_ref->stmt->n_param, column_count,
	                      name_array, type_array, type_detail_array, return_type);
}

JNIEXPORT jobjectArray JNICALL Java_org_duckdb_DuckDBNative_duckdb_1jdbc_1fetch(JNIEnv *env, jclass,
                                                                                jobject res_ref_buf) {
	auto res_ref = (ResultHolder *)env->GetDirectBufferAddress(res_ref_buf);
	if (!res_ref || !res_ref->res || res_ref->res->HasError()) {
		env->ThrowNew(J_SQLException, "Invalid result set");
		return nullptr;
	}

	res_ref->chunk = res_ref->res->Fetch();
	if (!res_ref->chunk) {
		res_ref->chunk = make_uniq<DataChunk>();
	}
	auto row_count = res_ref->chunk->size();
	auto vec_array = (jobjectArray)env->NewObjectArray(res_ref->chunk->ColumnCount(), J_DuckVector, nullptr);

	for (idx_t col_idx = 0; col_idx < res_ref->chunk->ColumnCount(); col_idx++) {
		auto &vec = res_ref->chunk->data[col_idx];
		auto type_str = env->NewStringUTF(vec.GetType().ToString().c_str());
		// construct nullmask
		auto null_array = env->NewBooleanArray(row_count);
		jboolean *null_array_ptr = env->GetBooleanArrayElements(null_array, nullptr);
		for (idx_t row_idx = 0; row_idx < row_count; row_idx++) {
			null_array_ptr[row_idx] = FlatVector::IsNull(vec, row_idx);
		}
		env->ReleaseBooleanArrayElements(null_array, null_array_ptr, 0);

		auto jvec = env->NewObject(J_DuckVector, J_DuckVector_init, type_str, (int)row_count, null_array);

		jobject constlen_data = nullptr;
		jobjectArray varlen_data = nullptr;

		switch (vec.GetType().id()) {
		case LogicalTypeId::BOOLEAN:
			constlen_data = env->NewDirectByteBuffer(FlatVector::GetData(vec), row_count * sizeof(bool));
			break;
		case LogicalTypeId::TINYINT:
			constlen_data = env->NewDirectByteBuffer(FlatVector::GetData(vec), row_count * sizeof(int8_t));
			break;
		case LogicalTypeId::SMALLINT:
			constlen_data = env->NewDirectByteBuffer(FlatVector::GetData(vec), row_count * sizeof(int16_t));
			break;
		case LogicalTypeId::INTEGER:
			constlen_data = env->NewDirectByteBuffer(FlatVector::GetData(vec), row_count * sizeof(int32_t));
			break;
		case LogicalTypeId::BIGINT:
			constlen_data = env->NewDirectByteBuffer(FlatVector::GetData(vec), row_count * sizeof(int64_t));
			break;
		case LogicalTypeId::UTINYINT:
			constlen_data = env->NewDirectByteBuffer(FlatVector::GetData(vec), row_count * sizeof(uint8_t));
			break;
		case LogicalTypeId::USMALLINT:
			constlen_data = env->NewDirectByteBuffer(FlatVector::GetData(vec), row_count * sizeof(uint16_t));
			break;
		case LogicalTypeId::UINTEGER:
			constlen_data = env->NewDirectByteBuffer(FlatVector::GetData(vec), row_count * sizeof(uint32_t));
			break;
		case LogicalTypeId::UBIGINT:
			constlen_data = env->NewDirectByteBuffer(FlatVector::GetData(vec), row_count * sizeof(uint64_t));
			break;
		case LogicalTypeId::HUGEINT:
			constlen_data = env->NewDirectByteBuffer(FlatVector::GetData(vec), row_count * sizeof(hugeint_t));
			break;
		case LogicalTypeId::FLOAT:
			constlen_data = env->NewDirectByteBuffer(FlatVector::GetData(vec), row_count * sizeof(float));
			break;
		case LogicalTypeId::DECIMAL: {
			auto physical_type = vec.GetType().InternalType();

			switch (physical_type) {
			case PhysicalType::INT16:
				constlen_data = env->NewDirectByteBuffer(FlatVector::GetData(vec), row_count * sizeof(int16_t));
				break;
			case PhysicalType::INT32:
				constlen_data = env->NewDirectByteBuffer(FlatVector::GetData(vec), row_count * sizeof(int32_t));
				break;
			case PhysicalType::INT64:
				constlen_data = env->NewDirectByteBuffer(FlatVector::GetData(vec), row_count * sizeof(int64_t));
				break;
			case PhysicalType::INT128:
				constlen_data = env->NewDirectByteBuffer(FlatVector::GetData(vec), row_count * sizeof(hugeint_t));
				break;
			default:
				throw InternalException("Unimplemented physical type for decimal");
			}
			break;
		}
		case LogicalTypeId::DOUBLE:
			constlen_data = env->NewDirectByteBuffer(FlatVector::GetData(vec), row_count * sizeof(double));
			break;
		case LogicalTypeId::TIMESTAMP_SEC:
		case LogicalTypeId::TIMESTAMP_MS:
		case LogicalTypeId::TIMESTAMP:
		case LogicalTypeId::TIMESTAMP_NS:
		case LogicalTypeId::TIMESTAMP_TZ:
			constlen_data = env->NewDirectByteBuffer(FlatVector::GetData(vec), row_count * sizeof(timestamp_t));
			break;
		case LogicalTypeId::TIME:
		case LogicalTypeId::DATE:
		case LogicalTypeId::INTERVAL: {
			Vector string_vec(LogicalType::VARCHAR);
			VectorOperations::DefaultCast(vec, string_vec, row_count);
			vec.ReferenceAndSetType(string_vec);
			// fall through on purpose
		}
		case LogicalTypeId::VARCHAR:
			varlen_data = env->NewObjectArray(row_count, J_String, nullptr);
			for (idx_t row_idx = 0; row_idx < row_count; row_idx++) {
				if (FlatVector::IsNull(vec, row_idx)) {
					continue;
				}
				auto d_str = ((string_t *)FlatVector::GetData(vec))[row_idx];
				auto j_str = decode_charbuffer_to_jstring(env, d_str.GetDataUnsafe(), d_str.GetSize());
				env->SetObjectArrayElement(varlen_data, row_idx, j_str);
			}
			break;
		case LogicalTypeId::ENUM:
			varlen_data = env->NewObjectArray(row_count, J_String, nullptr);
			for (idx_t row_idx = 0; row_idx < row_count; row_idx++) {
				if (FlatVector::IsNull(vec, row_idx)) {
					continue;
				}
				auto d_str = vec.GetValue(row_idx).ToString();
				jstring j_str = env->NewStringUTF(d_str.c_str());
				env->SetObjectArrayElement(varlen_data, row_idx, j_str);
			}
			break;
		case LogicalTypeId::BLOB:
			varlen_data = env->NewObjectArray(row_count, J_ByteBuffer, nullptr);

			for (idx_t row_idx = 0; row_idx < row_count; row_idx++) {
				if (FlatVector::IsNull(vec, row_idx)) {
					continue;
				}
				auto &d_str = ((string_t *)FlatVector::GetData(vec))[row_idx];
				auto j_obj = env->NewDirectByteBuffer((void *)d_str.GetDataUnsafe(), d_str.GetSize());
				env->SetObjectArrayElement(varlen_data, row_idx, j_obj);
			}
			break;
		case LogicalTypeId::UUID:
			constlen_data = env->NewDirectByteBuffer(FlatVector::GetData(vec), row_count * sizeof(hugeint_t));
			break;
		default:
			env->ThrowNew(J_SQLException, ("Unsupported result column type " + vec.GetType().ToString()).c_str());
			return nullptr;
		}

		env->SetObjectField(jvec, J_DuckVector_constlen, constlen_data);
		env->SetObjectField(jvec, J_DuckVector_varlen, varlen_data);

		env->SetObjectArrayElement(vec_array, col_idx, jvec);
	}

	return vec_array;
}

JNIEXPORT jint JNICALL Java_org_duckdb_DuckDBNative_duckdb_1jdbc_1fetch_1size(JNIEnv *, jclass) {
	return STANDARD_VECTOR_SIZE;
}

JNIEXPORT jobject JNICALL Java_org_duckdb_DuckDBNative_duckdb_1jdbc_1create_1appender(JNIEnv *env, jclass,
                                                                                      jobject conn_ref_buf,
                                                                                      jbyteArray schema_name_j,
                                                                                      jbyteArray table_name_j) {

	auto conn_ref = get_connection(env, conn_ref_buf);
	if (!conn_ref) {
		return nullptr;
	}
	auto schema_name = byte_array_to_string(env, schema_name_j);
	auto table_name = byte_array_to_string(env, table_name_j);
	try {
		auto appender = new Appender(*conn_ref, schema_name, table_name);
		return env->NewDirectByteBuffer(appender, 0);
	} catch (exception &e) {
		env->ThrowNew(J_SQLException, e.what());
		return nullptr;
	}
	return nullptr;
}

static Appender *get_appender(JNIEnv *env, jobject appender_ref_buf) {
	auto appender_ref = (Appender *)env->GetDirectBufferAddress(appender_ref_buf);
	if (!appender_ref) {
		env->ThrowNew(J_SQLException, "Invalid appender");
		return nullptr;
	}
	return appender_ref;
}

JNIEXPORT void JNICALL Java_org_duckdb_DuckDBNative_duckdb_1jdbc_1appender_1begin_1row(JNIEnv *env, jclass,
                                                                                       jobject appender_ref_buf) {
	try {
		get_appender(env, appender_ref_buf)->BeginRow();
	} catch (exception &e) {
		env->ThrowNew(J_SQLException, e.what());
		return;
	}
}

JNIEXPORT void JNICALL Java_org_duckdb_DuckDBNative_duckdb_1jdbc_1appender_1end_1row(JNIEnv *env, jclass,
                                                                                     jobject appender_ref_buf) {
	try {
		get_appender(env, appender_ref_buf)->EndRow();
	} catch (exception &e) {
		env->ThrowNew(J_SQLException, e.what());
		return;
	}
}

JNIEXPORT void JNICALL Java_org_duckdb_DuckDBNative_duckdb_1jdbc_1appender_1flush(JNIEnv *env, jclass,
                                                                                  jobject appender_ref_buf) {
	try {
		get_appender(env, appender_ref_buf)->Flush();
	} catch (exception &e) {
		env->ThrowNew(J_SQLException, e.what());
		return;
	}
}

JNIEXPORT void JNICALL Java_org_duckdb_DuckDBNative_duckdb_1jdbc_1appender_1close(JNIEnv *env, jclass,
                                                                                  jobject appender_ref_buf) {
	try {
		auto appender = get_appender(env, appender_ref_buf);
		appender->Close();
		delete appender;
	} catch (exception &e) {
		env->ThrowNew(J_SQLException, e.what());
		return;
	}
}

JNIEXPORT void JNICALL Java_org_duckdb_DuckDBNative_duckdb_1jdbc_1appender_1append_1boolean(JNIEnv *env, jclass,
                                                                                            jobject appender_ref_buf,
                                                                                            jboolean value) {
	try {
		get_appender(env, appender_ref_buf)->Append((bool)value);
	} catch (exception &e) {
		env->ThrowNew(J_SQLException, e.what());
		return;
	}
}

JNIEXPORT void JNICALL Java_org_duckdb_DuckDBNative_duckdb_1jdbc_1appender_1append_1byte(JNIEnv *env, jclass,
                                                                                         jobject appender_ref_buf,
                                                                                         jbyte value) {
	try {
		get_appender(env, appender_ref_buf)->Append((int8_t)value);
	} catch (exception &e) {
		env->ThrowNew(J_SQLException, e.what());
		return;
	}
}

JNIEXPORT void JNICALL Java_org_duckdb_DuckDBNative_duckdb_1jdbc_1appender_1append_1short(JNIEnv *env, jclass,
                                                                                          jobject appender_ref_buf,
                                                                                          jshort value) {
	try {
		get_appender(env, appender_ref_buf)->Append((int16_t)value);
	} catch (exception &e) {
		env->ThrowNew(J_SQLException, e.what());
		return;
	}
}

JNIEXPORT void JNICALL Java_org_duckdb_DuckDBNative_duckdb_1jdbc_1appender_1append_1int(JNIEnv *env, jclass,
                                                                                        jobject appender_ref_buf,
                                                                                        jint value) {
	try {
		get_appender(env, appender_ref_buf)->Append((int32_t)value);
	} catch (exception &e) {
		env->ThrowNew(J_SQLException, e.what());
		return;
	}
}

JNIEXPORT void JNICALL Java_org_duckdb_DuckDBNative_duckdb_1jdbc_1appender_1append_1long(JNIEnv *env, jclass,
                                                                                         jobject appender_ref_buf,
                                                                                         jlong value) {
	try {
		get_appender(env, appender_ref_buf)->Append((int64_t)value);
	} catch (exception &e) {
		env->ThrowNew(J_SQLException, e.what());
		return;
	}
}

JNIEXPORT void JNICALL Java_org_duckdb_DuckDBNative_duckdb_1jdbc_1appender_1append_1float(JNIEnv *env, jclass,
                                                                                          jobject appender_ref_buf,
                                                                                          jfloat value) {
	try {
		get_appender(env, appender_ref_buf)->Append((float)value);
	} catch (exception &e) {
		env->ThrowNew(J_SQLException, e.what());
		return;
	}
}

JNIEXPORT void JNICALL Java_org_duckdb_DuckDBNative_duckdb_1jdbc_1appender_1append_1double(JNIEnv *env, jclass,
                                                                                           jobject appender_ref_buf,
                                                                                           jdouble value) {
	try {
		get_appender(env, appender_ref_buf)->Append((double)value);
	} catch (exception &e) {
		env->ThrowNew(J_SQLException, e.what());
		return;
	}
}

JNIEXPORT void JNICALL Java_org_duckdb_DuckDBNative_duckdb_1jdbc_1appender_1append_1string(JNIEnv *env, jclass,
                                                                                           jobject appender_ref_buf,
                                                                                           jbyteArray value) {
	try {
		if (env->IsSameObject(value, NULL)) {
			get_appender(env, appender_ref_buf)->Append<std::nullptr_t>(nullptr);
			return;
		}

		auto string_value = byte_array_to_string(env, value);
		get_appender(env, appender_ref_buf)->Append(string_value.c_str());
	} catch (exception &e) {
		env->ThrowNew(J_SQLException, e.what());
		return;
	}
}

JNIEXPORT void JNICALL Java_org_duckdb_DuckDBNative_duckdb_1jdbc_1appender_1append_1null(JNIEnv *env, jclass,
                                                                                         jobject appender_ref_buf) {
	try {
		get_appender(env, appender_ref_buf)->Append<std::nullptr_t>(nullptr);
		return;
	} catch (exception &e) {
		env->ThrowNew(J_SQLException, e.what());
		return;
	}
}

JNIEXPORT jlong JNICALL Java_org_duckdb_DuckDBNative_duckdb_1jdbc_1arrow_1stream(JNIEnv *env, jclass,
                                                                                 jobject res_ref_buf,
                                                                                 jlong batch_size) {

	auto res_ref = (ResultHolder *)env->GetDirectBufferAddress(res_ref_buf);
	if (!res_ref || !res_ref->res || res_ref->res->HasError()) {
		env->ThrowNew(J_SQLException, "Invalid result set");
	}

	auto wrapper = new ResultArrowArrayStreamWrapper(std::move(res_ref->res), batch_size);
	return (jlong)&wrapper->stream;
}

class JavaArrowTabularStreamFactory {
public:
	JavaArrowTabularStreamFactory(ArrowArrayStream *stream_ptr_p) : stream_ptr(stream_ptr_p) {};

	static duckdb::unique_ptr<ArrowArrayStreamWrapper> Produce(uintptr_t factory_p, ArrowStreamParameters &parameters) {

		auto factory = (JavaArrowTabularStreamFactory *)factory_p;
		if (!factory->stream_ptr->release) {
			throw InvalidInputException("This stream has been released");
		}
		auto res = make_uniq<ArrowArrayStreamWrapper>();
		res->arrow_array_stream = *factory->stream_ptr;
		factory->stream_ptr->release = nullptr;
		return res;
	}

	static void GetSchema(uintptr_t factory_p, ArrowSchemaWrapper &schema) {
		auto factory = (JavaArrowTabularStreamFactory *)factory_p;
		if (!factory->stream_ptr->release) {
			throw InvalidInputException("This stream has been released");
		}
		factory->stream_ptr->get_schema(factory->stream_ptr, &schema.arrow_schema);
		return;
	}

	ArrowArrayStream *stream_ptr;
};

JNIEXPORT void JNICALL Java_org_duckdb_DuckDBNative_duckdb_1jdbc_1arrow_1register(JNIEnv *env, jclass,
                                                                                  jobject conn_ref_buf,
                                                                                  jlong arrow_array_stream_pointer,
                                                                                  jbyteArray name_j) {

	auto conn = get_connection(env, conn_ref_buf);
	auto name = byte_array_to_string(env, name_j);

	auto arrow_array_stream = (ArrowArrayStream *)(uintptr_t)arrow_array_stream_pointer;

	auto factory = new JavaArrowTabularStreamFactory(arrow_array_stream);
	duckdb::vector<Value> parameters;
	parameters.push_back(Value::POINTER((uintptr_t)factory));
	parameters.push_back(Value::POINTER((uintptr_t)JavaArrowTabularStreamFactory::Produce));
	parameters.push_back(Value::POINTER((uintptr_t)JavaArrowTabularStreamFactory::GetSchema));
	conn->TableFunction("arrow_scan_dumb", parameters)->CreateView(name, true, true);
}<|MERGE_RESOLUTION|>--- conflicted
+++ resolved
@@ -409,11 +409,7 @@
 
 	// invalid sql raises a parse exception
 	// need to be caught and thrown via JNI
-<<<<<<< HEAD
-	duckdb::vector<unique_ptr<SQLStatement>> statements;
-=======
-	vector<duckdb::unique_ptr<SQLStatement>> statements;
->>>>>>> d84e329b
+	duckdb::vector<duckdb::unique_ptr<SQLStatement>> statements;
 	try {
 		statements = conn_ref->ExtractStatements(query.c_str());
 	} catch (const std::exception &e) {
@@ -469,13 +465,8 @@
 		env->ThrowNew(J_SQLException, "Invalid statement");
 		return nullptr;
 	}
-<<<<<<< HEAD
-	auto res_ref = make_unique<ResultHolder>();
+	auto res_ref = make_uniq<ResultHolder>();
 	duckdb::vector<Value> duckdb_params;
-=======
-	auto res_ref = make_uniq<ResultHolder>();
-	vector<Value> duckdb_params;
->>>>>>> d84e329b
 
 	idx_t param_len = env->GetArrayLength(params);
 	if (param_len != stmt_ref->stmt->n_param) {
