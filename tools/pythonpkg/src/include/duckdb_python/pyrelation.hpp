//===----------------------------------------------------------------------===//
//                         DuckDB
//
// duckdb_python/pyresult.hpp
//
//
//===----------------------------------------------------------------------===//

#pragma once

#include "duckdb_python/pybind_wrapper.hpp"
#include "duckdb.hpp"
#include "arrow_array_stream.hpp"
#include "duckdb_python/pyconnection.hpp"
#include "duckdb/main/external_dependencies.hpp"
#include "duckdb_python/pandas_type.hpp"

namespace duckdb {

struct DuckDBPyResult;

class PythonDependencies : public ExternalDependency {
public:
	explicit PythonDependencies(py::function map_function)
	    : ExternalDependency(ExternalDependenciesType::PYTHON_DEPENDENCY), map_function(std::move(map_function)) {};
	explicit PythonDependencies(unique_ptr<RegisteredObject> py_object)
	    : ExternalDependency(ExternalDependenciesType::PYTHON_DEPENDENCY) {
		py_object_list.push_back(move(py_object));
	};
	explicit PythonDependencies(unique_ptr<RegisteredObject> py_object_original,
	                            unique_ptr<RegisteredObject> py_object_copy)
	    : ExternalDependency(ExternalDependenciesType::PYTHON_DEPENDENCY) {
		py_object_list.push_back(move(py_object_original));
		py_object_list.push_back(move(py_object_copy));
	};
	py::function map_function;
	vector<unique_ptr<RegisteredObject>> py_object_list;
};

struct DuckDBPyRelation {
public:
	explicit DuckDBPyRelation(shared_ptr<Relation> rel);

	shared_ptr<Relation> rel;
	unique_ptr<PythonTableArrowArrayStreamFactory> arrow_stream_factory;

public:
	static void Initialize(py::handle &m);

<<<<<<< HEAD
	static bool IsTableLike(const py::object obj);

	static unique_ptr<DuckDBPyRelation> FromDf(const data_frame &df,
=======
	static unique_ptr<DuckDBPyRelation> FromDf(const DataFrame &df,
>>>>>>> c0a4ab96
	                                           DuckDBPyConnection *conn = DuckDBPyConnection::DefaultConnection());

	static unique_ptr<DuckDBPyRelation> Values(py::object values = py::list(),
	                                           DuckDBPyConnection *conn = DuckDBPyConnection::DefaultConnection());

	static unique_ptr<DuckDBPyRelation> FromQuery(const string &query, const string &alias,
	                                              DuckDBPyConnection *conn = DuckDBPyConnection::DefaultConnection());

	static unique_ptr<DuckDBPyRelation> RunQuery(const string &query, const string &alias,
	                                             DuckDBPyConnection *conn = DuckDBPyConnection::DefaultConnection());

	static unique_ptr<DuckDBPyRelation> FromCsvAuto(const string &filename,
	                                                DuckDBPyConnection *conn = DuckDBPyConnection::DefaultConnection());

	static unique_ptr<DuckDBPyRelation> FromParquet(const string &filename, bool binary_as_string,
	                                                DuckDBPyConnection *conn = DuckDBPyConnection::DefaultConnection());

	static unique_ptr<DuckDBPyRelation>
	FromSubstrait(py::bytes &proto, DuckDBPyConnection *conn = DuckDBPyConnection::DefaultConnection());

	static unique_ptr<DuckDBPyRelation>
	GetSubstrait(const string &query, DuckDBPyConnection *conn = DuckDBPyConnection::DefaultConnection());

	static unique_ptr<DuckDBPyRelation>
	GetSubstraitJSON(const string &query, DuckDBPyConnection *conn = DuckDBPyConnection::DefaultConnection());

	void InstallExtension(const string &query, bool force_install,
	                      DuckDBPyConnection *conn = DuckDBPyConnection::DefaultConnection());

	void LoadExtension(const string &query, DuckDBPyConnection *conn = DuckDBPyConnection::DefaultConnection());

	static unique_ptr<DuckDBPyRelation>
	FromParquetDefault(const string &filename, DuckDBPyConnection *conn = DuckDBPyConnection::DefaultConnection());

	static unique_ptr<DuckDBPyRelation> FromArrow(py::object &arrow_object,
	                                              DuckDBPyConnection *conn = DuckDBPyConnection::DefaultConnection());

	unique_ptr<DuckDBPyRelation> Project(const string &expr);

	static unique_ptr<DuckDBPyRelation> ProjectDf(const DataFrame &df, const string &expr,
	                                              DuckDBPyConnection *conn = DuckDBPyConnection::DefaultConnection());

	py::str GetAlias();

	unique_ptr<DuckDBPyRelation> SetAlias(const string &expr);

	static unique_ptr<DuckDBPyRelation> AliasDF(const DataFrame &df, const string &expr,
	                                            DuckDBPyConnection *conn = DuckDBPyConnection::DefaultConnection());

	unique_ptr<DuckDBPyRelation> Filter(const string &expr);

	static unique_ptr<DuckDBPyRelation> FilterDf(const DataFrame &df, const string &expr,
	                                             DuckDBPyConnection *conn = DuckDBPyConnection::DefaultConnection());

	unique_ptr<DuckDBPyRelation> Limit(int64_t n, int64_t offset = 0);

	static unique_ptr<DuckDBPyRelation> LimitDF(const DataFrame &df, int64_t n,
	                                            DuckDBPyConnection *conn = DuckDBPyConnection::DefaultConnection());

	unique_ptr<DuckDBPyRelation> Order(const string &expr);

	static unique_ptr<DuckDBPyRelation> OrderDf(const DataFrame &df, const string &expr,
	                                            DuckDBPyConnection *conn = DuckDBPyConnection::DefaultConnection());

	unique_ptr<DuckDBPyRelation> Aggregate(const string &expr, const string &groups = "");

	unique_ptr<DuckDBPyRelation> GenericAggregator(const string &function_name, const string &aggregated_columns,
	                                               const string &groups = "", const string &function_parameter = "",
	                                               const string &projected_columns = "");

	unique_ptr<DuckDBPyRelation> Sum(const string &sum_columns, const string &groups = "");

	unique_ptr<DuckDBPyRelation> Count(const string &count_columns, const string &groups = "");

	unique_ptr<DuckDBPyRelation> Median(const string &median_columns, const string &groups = "");

	unique_ptr<DuckDBPyRelation> Quantile(const string &q, const string &quantile_columns, const string &groups = "");

	unique_ptr<DuckDBPyRelation> Min(const string &min_columns, const string &groups = "");

	unique_ptr<DuckDBPyRelation> Max(const string &max_columns, const string &groups = "");

	unique_ptr<DuckDBPyRelation> Mean(const string &mean_columns, const string &groups = "");

	unique_ptr<DuckDBPyRelation> Var(const string &var_columns, const string &groups = "");

	unique_ptr<DuckDBPyRelation> STD(const string &std_columns, const string &groups = "");

	unique_ptr<DuckDBPyRelation> ValueCounts(const string &std_columns, const string &groups = "");

	unique_ptr<DuckDBPyRelation> MAD(const string &aggr_columns, const string &groups = "");

	unique_ptr<DuckDBPyRelation> Mode(const string &aggr_columns, const string &groups = "");

	unique_ptr<DuckDBPyRelation> Abs(const string &aggr_columns);
	unique_ptr<DuckDBPyRelation> Prod(const string &aggr_columns, const string &groups = "");

	unique_ptr<DuckDBPyRelation> Skew(const string &aggr_columns, const string &groups = "");

	unique_ptr<DuckDBPyRelation> Kurt(const string &aggr_columns, const string &groups = "");

	unique_ptr<DuckDBPyRelation> SEM(const string &aggr_columns, const string &groups = "");

	unique_ptr<DuckDBPyRelation> Describe();

	idx_t Length();

	py::tuple Shape();

	unique_ptr<DuckDBPyRelation> Unique(const string &aggr_columns);

	unique_ptr<DuckDBPyRelation> GenericWindowFunction(const string &function_name, const string &aggr_columns);
	unique_ptr<DuckDBPyRelation> CumSum(const string &aggr_columns);
	unique_ptr<DuckDBPyRelation> CumProd(const string &aggr_columns);
	unique_ptr<DuckDBPyRelation> CumMax(const string &aggr_columns);
	unique_ptr<DuckDBPyRelation> CumMin(const string &aggr_columns);

	static unique_ptr<DuckDBPyRelation> AggregateDF(const DataFrame &df, const string &expr, const string &groups = "",
	                                                DuckDBPyConnection *conn = DuckDBPyConnection::DefaultConnection());

	unique_ptr<DuckDBPyRelation> Distinct();

	static unique_ptr<DuckDBPyRelation> DistinctDF(const DataFrame &df,
	                                               DuckDBPyConnection *conn = DuckDBPyConnection::DefaultConnection());

	DataFrame ToDF();

	py::object Fetchone();

	py::object Fetchall();

	duckdb::pyarrow::Table ToArrowTable(idx_t batch_size);

	duckdb::pyarrow::RecordBatchReader ToRecordBatch(idx_t batch_size);

	unique_ptr<DuckDBPyRelation> Union(DuckDBPyRelation *other);

	unique_ptr<DuckDBPyRelation> Except(DuckDBPyRelation *other);

	unique_ptr<DuckDBPyRelation> Intersect(DuckDBPyRelation *other);

	unique_ptr<DuckDBPyRelation> Map(py::function fun);

	unique_ptr<DuckDBPyRelation> Join(DuckDBPyRelation *other, const string &condition, const string &type);

	void WriteCsv(const string &file);

	static void WriteCsvDF(const DataFrame &df, const string &file,
	                       DuckDBPyConnection *conn = DuckDBPyConnection::DefaultConnection());

	// should this return a rel with the new view?
	unique_ptr<DuckDBPyRelation> CreateView(const string &view_name, bool replace = true);

	unique_ptr<DuckDBPyResult> Query(const string &view_name, const string &sql_query);

	unique_ptr<DuckDBPyResult> Execute();

	static unique_ptr<DuckDBPyResult> QueryDF(const DataFrame &df, const string &view_name, const string &sql_query,
	                                          DuckDBPyConnection *conn = DuckDBPyConnection::DefaultConnection());

	void InsertInto(const string &table);

	void Insert(py::object params = py::list());

	void Create(const string &table);

	py::str Type();
	py::list Columns();
	py::list ColumnTypes();

	string Print();

	string Explain();

private:
	string GenerateExpressionList(const string &function_name, const string &aggregated_columns,
	                              const string &groups = "", const string &function_parameter = "",
	                              const string &projected_columns = "", const string &window_function = "");
};

} // namespace duckdb<|MERGE_RESOLUTION|>--- conflicted
+++ resolved
@@ -47,13 +47,9 @@
 public:
 	static void Initialize(py::handle &m);
 
-<<<<<<< HEAD
 	static bool IsTableLike(const py::object obj);
 
-	static unique_ptr<DuckDBPyRelation> FromDf(const data_frame &df,
-=======
 	static unique_ptr<DuckDBPyRelation> FromDf(const DataFrame &df,
->>>>>>> c0a4ab96
 	                                           DuckDBPyConnection *conn = DuckDBPyConnection::DefaultConnection());
 
 	static unique_ptr<DuckDBPyRelation> Values(py::object values = py::list(),
