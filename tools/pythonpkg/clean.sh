#!/bin/sh

SCRIPT=$(realpath "$0")
SCRIPTPATH=$(dirname "$SCRIPT")

echo $SCRIPTPATH

rm -rf	$SCRIPTPATH/.eggs \
		$SCRIPTPATH/.pytest_cache \
		$SCRIPTPATH/build \
		$SCRIPTPATH/dist \
		$SCRIPTPATH/duckdb.egg-info \
		$SCRIPTPATH/duckdb.cpp \
		$SCRIPTPATH/duckdb.hpp \
<<<<<<< HEAD
		$SCRIPTPATH/parquet-extension.cpp \
=======
		$SCRIPTPATH/parquet_extension.cpp \
>>>>>>> d31eee8c
		$SCRIPTPATH/parquet_extension.hpp \
		$SCRIPTPATH/duckdb \
		$SCRIPTPATH/duckdb_tarball

rm -f	$SCRIPTPATH/sources.list \
		$SCRIPTPATH/includes.list \
		$SCRIPTPATH/githash.list

python3 -m pip uninstall duckdb --yes<|MERGE_RESOLUTION|>--- conflicted
+++ resolved
@@ -12,11 +12,7 @@
 		$SCRIPTPATH/duckdb.egg-info \
 		$SCRIPTPATH/duckdb.cpp \
 		$SCRIPTPATH/duckdb.hpp \
-<<<<<<< HEAD
-		$SCRIPTPATH/parquet-extension.cpp \
-=======
 		$SCRIPTPATH/parquet_extension.cpp \
->>>>>>> d31eee8c
 		$SCRIPTPATH/parquet_extension.hpp \
 		$SCRIPTPATH/duckdb \
 		$SCRIPTPATH/duckdb_tarball
