--- conflicted
+++ resolved
@@ -43,15 +43,9 @@
 
 	//! Initialize a scan on the index with the given expression and column ids
 	//! to fetch from the base table
-<<<<<<< HEAD
-	virtual std::unique_ptr<IndexScanState>
-	InitializeScan(Transaction &transaction, std::vector<column_t> column_ids,
-	               Expression *expression,ExpressionType expressionType) = 0;
-=======
 	virtual unique_ptr<IndexScanState>
 	InitializeScan(Transaction &transaction, vector<column_t> column_ids,
-	               Expression *expression) = 0;
->>>>>>> aaaae6fe
+	               Expression *expression,ExpressionType expressionType) = 0;
 	//! Perform a lookup on the index
 	virtual void Scan(Transaction &transaction, IndexScanState *ss,
 	                  DataChunk &result) = 0;
