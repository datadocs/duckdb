//===----------------------------------------------------------------------===//
//                         DuckDB
//
// parser/constraint.hpp
//
//
//===----------------------------------------------------------------------===//

#pragma once

#include "common/common.hpp"

namespace duckdb {

class Serializer;
class Deserializer;

//===--------------------------------------------------------------------===//
// Constraint Types
//===--------------------------------------------------------------------===//
enum class ConstraintType : uint8_t {
	INVALID = 0,    // invalid constraint type
	NOT_NULL = 1,   // NOT NULL constraint
	CHECK = 2,      // CHECK constraint
	UNIQUE = 3,     // UNIQUE constraint
	FOREIGN_KEY = 4 // FOREIGN KEY constraint
};

//! Constraint is the base class of any type of table constraint.
class Constraint {
public:
	Constraint(ConstraintType type) : type(type){};
	virtual ~Constraint() {
	}

	ConstraintType type;

public:
	virtual string ToString() const = 0;
	void Print();

<<<<<<< HEAD
	virtual unique_ptr<Constraint> Copy();
=======
	virtual unique_ptr<Constraint> Copy() = 0;
>>>>>>> a5911b68
	//! Serializes a Constraint to a stand-alone binary blob
	virtual void Serialize(Serializer &serializer);
	//! Deserializes a blob back into a Constraint, returns NULL if
	//! deserialization is not possible
	static unique_ptr<Constraint> Deserialize(Deserializer &source);
};
} // namespace duckdb<|MERGE_RESOLUTION|>--- conflicted
+++ resolved
@@ -39,11 +39,7 @@
 	virtual string ToString() const = 0;
 	void Print();
 
-<<<<<<< HEAD
-	virtual unique_ptr<Constraint> Copy();
-=======
 	virtual unique_ptr<Constraint> Copy() = 0;
->>>>>>> a5911b68
 	//! Serializes a Constraint to a stand-alone binary blob
 	virtual void Serialize(Serializer &serializer);
 	//! Deserializes a blob back into a Constraint, returns NULL if
