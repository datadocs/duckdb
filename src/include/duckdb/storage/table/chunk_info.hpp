//===----------------------------------------------------------------------===//
//                         DuckDB
//
// duckdb/storage/table/chunk_info.hpp
//
//
//===----------------------------------------------------------------------===//

#pragma once

#include "duckdb/common/common.hpp"
#include "duckdb/common/vector_size.hpp"
#include "duckdb/common/atomic.hpp"

namespace duckdb {
class RowGroup;
struct SelectionVector;
class Transaction;
struct TransactionData;

enum class ChunkInfoType : uint8_t { CONSTANT_INFO, VECTOR_INFO, EMPTY_INFO };

class ChunkInfo {
public:
	ChunkInfo(idx_t start, ChunkInfoType type) : start(start), type(type) {
	}
	virtual ~ChunkInfo() {
	}

	//! The row index of the first row
	idx_t start;
	//! The ChunkInfo type
	ChunkInfoType type;

public:
	//! Gets up to max_count entries from the chunk info. If the ret is 0>ret>max_count, the selection vector is filled
	//! with the tuples
	virtual idx_t GetSelVector(TransactionData transaction, SelectionVector &sel_vector, idx_t max_count) = 0;
	virtual idx_t GetCommittedSelVector(transaction_t min_start_id, transaction_t min_transaction_id,
	                                    SelectionVector &sel_vector, idx_t max_count) = 0;
	//! Returns whether or not a single row in the ChunkInfo should be used or not for the given transaction
	virtual bool Fetch(TransactionData transaction, row_t row) = 0;
	virtual void CommitAppend(transaction_t commit_id, idx_t start, idx_t end) = 0;

	virtual void Serialize(Serializer &serialize) = 0;
	static unique_ptr<ChunkInfo> Deserialize(Deserializer &source);
};

class ChunkConstantInfo : public ChunkInfo {
public:
	ChunkConstantInfo(idx_t start);

	atomic<transaction_t> insert_id;
	atomic<transaction_t> delete_id;

public:
	idx_t GetSelVector(TransactionData transaction, SelectionVector &sel_vector, idx_t max_count) override;
	idx_t GetCommittedSelVector(transaction_t min_start_id, transaction_t min_transaction_id,
	                            SelectionVector &sel_vector, idx_t max_count) override;
	bool Fetch(TransactionData transaction, row_t row) override;
	void CommitAppend(transaction_t commit_id, idx_t start, idx_t end) override;

	void Serialize(Serializer &serialize) override;
	static unique_ptr<ChunkInfo> Deserialize(Deserializer &source);

private:
	template <class OP>
	idx_t TemplatedGetSelVector(transaction_t start_time, transaction_t transaction_id, SelectionVector &sel_vector,
	                            idx_t max_count);
};

class ChunkVectorInfo : public ChunkInfo {
public:
	ChunkVectorInfo(idx_t start);

	//! The transaction ids of the transactions that inserted the tuples (if any)
	atomic<transaction_t> inserted[STANDARD_VECTOR_SIZE];
	atomic<transaction_t> insert_id;
	atomic<bool> same_inserted_id;

	//! The transaction ids of the transactions that deleted the tuples (if any)
	atomic<transaction_t> deleted[STANDARD_VECTOR_SIZE];
	atomic<bool> any_deleted;

public:
	idx_t GetSelVector(transaction_t start_time, transaction_t transaction_id, SelectionVector &sel_vector,
	                   idx_t max_count);
	idx_t GetSelVector(TransactionData transaction, SelectionVector &sel_vector, idx_t max_count) override;
	idx_t GetCommittedSelVector(transaction_t min_start_id, transaction_t min_transaction_id,
	                            SelectionVector &sel_vector, idx_t max_count) override;
	bool Fetch(TransactionData transaction, row_t row) override;
	void CommitAppend(transaction_t commit_id, idx_t start, idx_t end) override;

	void Append(idx_t start, idx_t end, transaction_t commit_id);
<<<<<<< HEAD
	idx_t Delete(transaction_t transaction_id, row_t rows[], idx_t count);
=======
	//! Performs a delete in the ChunkVectorInfo - returns how many tuples were actually deleted
	//! The number of rows that were actually deleted might be lower than the input count
	//! In case we delete rows that were already deleted
	//! Note that "rows" is written to to reflect the row ids that were actually deleted
	//! i.e. after calling this function, rows will hold [0..actual_delete_count] row ids of the actually deleted tuples
	idx_t Delete(Transaction &transaction, row_t rows[], idx_t count);
>>>>>>> d6d924d7
	void CommitDelete(transaction_t commit_id, row_t rows[], idx_t count);

	void Serialize(Serializer &serialize) override;
	static unique_ptr<ChunkInfo> Deserialize(Deserializer &source);

private:
	template <class OP>
	idx_t TemplatedGetSelVector(transaction_t start_time, transaction_t transaction_id, SelectionVector &sel_vector,
	                            idx_t max_count);
};

} // namespace duckdb<|MERGE_RESOLUTION|>--- conflicted
+++ resolved
@@ -92,16 +92,13 @@
 	void CommitAppend(transaction_t commit_id, idx_t start, idx_t end) override;
 
 	void Append(idx_t start, idx_t end, transaction_t commit_id);
-<<<<<<< HEAD
-	idx_t Delete(transaction_t transaction_id, row_t rows[], idx_t count);
-=======
+
 	//! Performs a delete in the ChunkVectorInfo - returns how many tuples were actually deleted
 	//! The number of rows that were actually deleted might be lower than the input count
 	//! In case we delete rows that were already deleted
 	//! Note that "rows" is written to to reflect the row ids that were actually deleted
 	//! i.e. after calling this function, rows will hold [0..actual_delete_count] row ids of the actually deleted tuples
-	idx_t Delete(Transaction &transaction, row_t rows[], idx_t count);
->>>>>>> d6d924d7
+	idx_t Delete(transaction_t transaction_id, row_t rows[], idx_t count);
 	void CommitDelete(transaction_t commit_id, row_t rows[], idx_t count);
 
 	void Serialize(Serializer &serialize) override;
