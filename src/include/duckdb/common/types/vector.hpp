//===----------------------------------------------------------------------===//
//                         DuckDB
//
// duckdb/common/types/vector.hpp
//
//
//===----------------------------------------------------------------------===//

#pragma once

#include "duckdb/common/bitset.hpp"
#include "duckdb/common/common.hpp"
#include "duckdb/common/enums/vector_type.hpp"
#include "duckdb/common/types/selection_vector.hpp"
#include "duckdb/common/types/validity_mask.hpp"
#include "duckdb/common/types/value.hpp"
#include "duckdb/common/types/vector_buffer.hpp"
#include "duckdb/common/vector_size.hpp"

namespace duckdb {

struct UnifiedVectorFormat {
	const SelectionVector *sel;
	data_ptr_t data;
	ValidityMask validity;
	SelectionVector owned_sel;
};

class VectorCache;
class VectorStructBuffer;
class VectorListBuffer;

struct SelCache;

//!  Vector of values of a specified PhysicalType.
class Vector {
	friend struct ConstantVector;
	friend struct DictionaryVector;
	friend struct FlatVector;
	friend struct ListVector;
	friend struct StringVector;
	friend struct FSSTVector;
	friend struct StructVector;
	friend struct SequenceVector;

	friend class DataChunk;
	friend class VectorCacheBuffer;

public:
	//! Create a vector that references the other vector
	DUCKDB_API explicit Vector(Vector &other);
	//! Create a vector that slices another vector
	DUCKDB_API explicit Vector(Vector &other, const SelectionVector &sel, idx_t count);
	//! Create a vector that slices another vector starting from a specific offset
	DUCKDB_API explicit Vector(Vector &other, idx_t offset);
	//! Create a vector of size one holding the passed on value
	DUCKDB_API explicit Vector(const Value &value);
	//! Create a vector of size tuple_count (non-standard)
	DUCKDB_API explicit Vector(LogicalType type, idx_t capacity = STANDARD_VECTOR_SIZE);
	//! Create an empty standard vector with a type, equivalent to calling Vector(type, true, false)
	DUCKDB_API explicit Vector(const VectorCache &cache);
	//! Create a non-owning vector that references the specified data
	DUCKDB_API Vector(LogicalType type, data_ptr_t dataptr);
	//! Create an owning vector that holds at most STANDARD_VECTOR_SIZE entries.
	/*!
	    Create a new vector
	    If create_data is true, the vector will be an owning empty vector.
	    If zero_data is true, the allocated data will be zero-initialized.
	*/
	DUCKDB_API Vector(LogicalType type, bool create_data, bool zero_data, idx_t capacity = STANDARD_VECTOR_SIZE);
	// implicit copying of Vectors is not allowed
	Vector(const Vector &) = delete;
	// but moving of vectors is allowed
	DUCKDB_API Vector(Vector &&other) noexcept;

public:
	//! Create a vector that references the specified value.
	DUCKDB_API void Reference(const Value &value);
	//! Causes this vector to reference the data held by the other vector.
	//! The type of the "other" vector should match the type of this vector
	DUCKDB_API void Reference(Vector &other);
	//! Reinterpret the data of the other vector as the type of this vector
	//! Note that this takes the data of the other vector as-is and places it in this vector
	//! Without changing the type of this vector
	DUCKDB_API void Reinterpret(Vector &other);

	//! Causes this vector to reference the data held by the other vector, changes the type if required.
	DUCKDB_API void ReferenceAndSetType(Vector &other);

	//! Resets a vector from a vector cache.
	//! This turns the vector back into an empty FlatVector with STANDARD_VECTOR_SIZE entries.
	//! The VectorCache is used so this can be done without requiring any allocations.
	DUCKDB_API void ResetFromCache(const VectorCache &cache);

	//! Creates a reference to a slice of the other vector
	DUCKDB_API void Slice(Vector &other, idx_t offset);
	//! Creates a reference to a slice of the other vector
	DUCKDB_API void Slice(Vector &other, const SelectionVector &sel, idx_t count);
	//! Turns the vector into a dictionary vector with the specified dictionary
	DUCKDB_API void Slice(const SelectionVector &sel, idx_t count);
	//! Slice the vector, keeping the result around in a cache or potentially using the cache instead of slicing
	DUCKDB_API void Slice(const SelectionVector &sel, idx_t count, SelCache &cache);

	//! Creates the data of this vector with the specified type. Any data that
	//! is currently in the vector is destroyed.
	DUCKDB_API void Initialize(bool zero_data = false, idx_t capacity = STANDARD_VECTOR_SIZE);

	//! Converts this Vector to a printable string representation
	DUCKDB_API string ToString(idx_t count) const;
	DUCKDB_API void Print(idx_t count);

	DUCKDB_API string ToString() const;
	DUCKDB_API void Print();

	//! Flatten the vector, removing any compression and turning it into a FLAT_VECTOR
	DUCKDB_API void Flatten(idx_t count);
	DUCKDB_API void Flatten(const SelectionVector &sel, idx_t count);
	//! Creates a UnifiedVectorFormat of a vector
	//! The UnifiedVectorFormat allows efficient reading of vectors regardless of their vector type
	//! It contains (1) a data pointer, (2) a validity mask, and (3) a selection vector
	//! Access to the individual vector elements can be performed through data_pointer[sel_idx[i]]/validity[sel_idx[i]]
	//! The most common vector types (flat, constant & dictionary) can be converted to the canonical format "for free"
	//! ToUnifiedFormat was originally called Orrify, as a tribute to Orri Erling who came up with it
	DUCKDB_API void ToUnifiedFormat(idx_t count, UnifiedVectorFormat &data);

	//! Turn the vector into a sequence vector
	DUCKDB_API void Sequence(int64_t start, int64_t increment, idx_t count);

	//! Verify that the Vector is in a consistent, not corrupt state. DEBUG
	//! FUNCTION ONLY!
	DUCKDB_API void Verify(idx_t count);
	//! Asserts that the CheckMapValidity returns MapInvalidReason::VALID
	DUCKDB_API static void VerifyMap(Vector &map, const SelectionVector &sel, idx_t count);
	DUCKDB_API static void Verify(Vector &vector, const SelectionVector &sel, idx_t count);
	DUCKDB_API void UTFVerify(idx_t count);
	DUCKDB_API void UTFVerify(const SelectionVector &sel, idx_t count);

	//! Returns the [index] element of the Vector as a Value.
	DUCKDB_API Value GetValue(idx_t index) const;
	//! Sets the [index] element of the Vector to the specified Value.
	DUCKDB_API void SetValue(idx_t index, const Value &val);

	inline void SetAuxiliary(buffer_ptr<VectorBuffer> new_buffer) {
		auxiliary = std::move(new_buffer);
	};

	//! This functions resizes the vector
	DUCKDB_API void Resize(idx_t cur_size, idx_t new_size);

	//! Serializes a Vector to a stand-alone binary blob
	DUCKDB_API void Serialize(idx_t count, Serializer &serializer);
	//! Deserializes a blob back into a Vector
	DUCKDB_API void Deserialize(idx_t count, Deserializer &source);

	// Getters
	inline VectorType GetVectorType() const {
		return vector_type;
	}
	inline const LogicalType &GetType() const {
		return type;
	}
	inline data_ptr_t GetData() {
		return data;
	}

	inline buffer_ptr<VectorBuffer> GetAuxiliary() {
		return auxiliary;
	}

	inline buffer_ptr<VectorBuffer> GetBuffer() {
		return buffer;
	}

	// Setters
	DUCKDB_API void SetVectorType(VectorType vector_type);

private:
	//! Returns the [index] element of the Vector as a Value.
	static Value GetValue(const Vector &v, idx_t index);
	//! Returns the [index] element of the Vector as a Value.
	static Value GetValueInternal(const Vector &v, idx_t index);

protected:
	//! The vector type specifies how the data of the vector is physically stored (i.e. if it is a single repeated
	//! constant, if it is compressed)
	VectorType vector_type;
	//! The type of the elements stored in the vector (e.g. integer, float)
	LogicalType type;
	//! A pointer to the data.
	data_ptr_t data;
	//! The validity mask of the vector
	ValidityMask validity;
	//! The main buffer holding the data of the vector
	buffer_ptr<VectorBuffer> buffer;
	//! The buffer holding auxiliary data of the vector
	//! e.g. a string vector uses this to store strings
	buffer_ptr<VectorBuffer> auxiliary;
};

//! The DictionaryBuffer holds a selection vector
class VectorChildBuffer : public VectorBuffer {
public:
	VectorChildBuffer(Vector vector) : VectorBuffer(VectorBufferType::VECTOR_CHILD_BUFFER), data(move(vector)) {
	}

public:
	Vector data;
};

struct ConstantVector {
	static inline const_data_ptr_t GetData(const Vector &vector) {
		D_ASSERT(vector.GetVectorType() == VectorType::CONSTANT_VECTOR ||
		         vector.GetVectorType() == VectorType::FLAT_VECTOR);
		return vector.data;
	}
	static inline data_ptr_t GetData(Vector &vector) {
		D_ASSERT(vector.GetVectorType() == VectorType::CONSTANT_VECTOR ||
		         vector.GetVectorType() == VectorType::FLAT_VECTOR);
		return vector.data;
	}
	template <class T>
	static inline const T *GetData(const Vector &vector) {
		return (const T *)ConstantVector::GetData(vector);
	}
	template <class T>
	static inline T *GetData(Vector &vector) {
		return (T *)ConstantVector::GetData(vector);
	}
	static inline bool IsNull(const Vector &vector) {
		D_ASSERT(vector.GetVectorType() == VectorType::CONSTANT_VECTOR);
		return !vector.validity.RowIsValid(0);
	}
	DUCKDB_API static void SetNull(Vector &vector, bool is_null);
	static inline ValidityMask &Validity(Vector &vector) {
		D_ASSERT(vector.GetVectorType() == VectorType::CONSTANT_VECTOR);
		return vector.validity;
	}
	DUCKDB_API static const SelectionVector *ZeroSelectionVector(idx_t count, SelectionVector &owned_sel);
	DUCKDB_API static const SelectionVector *ZeroSelectionVector();
	//! Turns "vector" into a constant vector by referencing a value within the source vector
	DUCKDB_API static void Reference(Vector &vector, Vector &source, idx_t position, idx_t count);

	static const sel_t ZERO_VECTOR[STANDARD_VECTOR_SIZE];
};

struct DictionaryVector {
	static inline const SelectionVector &SelVector(const Vector &vector) {
		D_ASSERT(vector.GetVectorType() == VectorType::DICTIONARY_VECTOR);
		return ((const DictionaryBuffer &)*vector.buffer).GetSelVector();
	}
	static inline SelectionVector &SelVector(Vector &vector) {
		D_ASSERT(vector.GetVectorType() == VectorType::DICTIONARY_VECTOR);
		return ((DictionaryBuffer &)*vector.buffer).GetSelVector();
	}
	static inline const Vector &Child(const Vector &vector) {
		D_ASSERT(vector.GetVectorType() == VectorType::DICTIONARY_VECTOR);
		return ((const VectorChildBuffer &)*vector.auxiliary).data;
	}
	static inline Vector &Child(Vector &vector) {
		D_ASSERT(vector.GetVectorType() == VectorType::DICTIONARY_VECTOR);
		return ((VectorChildBuffer &)*vector.auxiliary).data;
	}
};

struct FlatVector {
	static inline data_ptr_t GetData(Vector &vector) {
		return ConstantVector::GetData(vector);
	}
	template <class T>
	static inline const T *GetData(const Vector &vector) {
		return ConstantVector::GetData<T>(vector);
	}
	template <class T>
	static inline T *GetData(Vector &vector) {
		return ConstantVector::GetData<T>(vector);
	}
	static inline void SetData(Vector &vector, data_ptr_t data) {
		D_ASSERT(vector.GetVectorType() == VectorType::FLAT_VECTOR);
		vector.data = data;
	}
	template <class T>
	static inline T GetValue(Vector &vector, idx_t idx) {
		D_ASSERT(vector.GetVectorType() == VectorType::FLAT_VECTOR);
		return FlatVector::GetData<T>(vector)[idx];
	}
	static inline const ValidityMask &Validity(const Vector &vector) {
		D_ASSERT(vector.GetVectorType() == VectorType::FLAT_VECTOR);
		return vector.validity;
	}
	static inline ValidityMask &Validity(Vector &vector) {
		D_ASSERT(vector.GetVectorType() == VectorType::FLAT_VECTOR);
		return vector.validity;
	}
	static inline void SetValidity(Vector &vector, ValidityMask &new_validity) {
		D_ASSERT(vector.GetVectorType() == VectorType::FLAT_VECTOR);
		vector.validity.Initialize(new_validity);
	}
	DUCKDB_API static void SetNull(Vector &vector, idx_t idx, bool is_null);
	static inline bool IsNull(const Vector &vector, idx_t idx) {
		D_ASSERT(vector.GetVectorType() == VectorType::FLAT_VECTOR);
		return !vector.validity.RowIsValid(idx);
	}
	DUCKDB_API static const SelectionVector *IncrementalSelectionVector();
};

struct ListVector {
	static inline list_entry_t *GetData(Vector &v) {
		if (v.GetVectorType() == VectorType::DICTIONARY_VECTOR) {
			auto &child = DictionaryVector::Child(v);
			return GetData(child);
		}
		return FlatVector::GetData<list_entry_t>(v);
	}
	//! Gets a reference to the underlying child-vector of a list
	DUCKDB_API static const Vector &GetEntry(const Vector &vector);
	//! Gets a reference to the underlying child-vector of a list
	DUCKDB_API static Vector &GetEntry(Vector &vector);
	//! Gets the total size of the underlying child-vector of a list
	DUCKDB_API static idx_t GetListSize(const Vector &vector);
	//! Sets the total size of the underlying child-vector of a list
	DUCKDB_API static void SetListSize(Vector &vec, idx_t size);
	DUCKDB_API static void Reserve(Vector &vec, idx_t required_capacity);
	DUCKDB_API static void Append(Vector &target, const Vector &source, idx_t source_size, idx_t source_offset = 0);
	DUCKDB_API static void Append(Vector &target, const Vector &source, const SelectionVector &sel, idx_t source_size,
	                              idx_t source_offset = 0);
	DUCKDB_API static void PushBack(Vector &target, const Value &insert);
	DUCKDB_API static vector<idx_t> Search(Vector &list, const Value &key, idx_t row);
	DUCKDB_API static Value GetValuesFromOffsets(Vector &list, vector<idx_t> &offsets);
	//! Share the entry of the other list vector
	DUCKDB_API static void ReferenceEntry(Vector &vector, Vector &other);
};

struct StringVector {
	//! Add a string to the string heap of the vector (auxiliary data)
	DUCKDB_API static string_t AddString(Vector &vector, const char *data, idx_t len);
	//! Add a string or a blob to the string heap of the vector (auxiliary data)
	//! This function is the same as ::AddString, except the added data does not need to be valid UTF8
	DUCKDB_API static string_t AddStringOrBlob(Vector &vector, const char *data, idx_t len);
	//! Add a string to the string heap of the vector (auxiliary data)
	DUCKDB_API static string_t AddString(Vector &vector, const char *data);
	//! Add a string to the string heap of the vector (auxiliary data)
	DUCKDB_API static string_t AddString(Vector &vector, string_t data);
	//! Add a string to the string heap of the vector (auxiliary data)
	DUCKDB_API static string_t AddString(Vector &vector, const string &data);
	//! Add a string or a blob to the string heap of the vector (auxiliary data)
	//! This function is the same as ::AddString, except the added data does not need to be valid UTF8
	DUCKDB_API static string_t AddStringOrBlob(Vector &vector, string_t data);
	//! Allocates an empty string of the specified size, and returns a writable pointer that can be used to store the
	//! result of an operation
	DUCKDB_API static string_t EmptyString(Vector &vector, idx_t len);
	//! Adds a reference to a handle that stores strings of this vector
	DUCKDB_API static void AddHandle(Vector &vector, BufferHandle handle);
	//! Adds a reference to an unspecified vector buffer that stores strings of this vector
	DUCKDB_API static void AddBuffer(Vector &vector, buffer_ptr<VectorBuffer> buffer);
	//! Add a reference from this vector to the string heap of the provided vector
	DUCKDB_API static void AddHeapReference(Vector &vector, Vector &other);
};

<<<<<<< HEAD
struct FSSTVector {
	static inline const ValidityMask &Validity(const Vector &vector) {
		D_ASSERT(vector.GetVectorType() == VectorType::FSST_VECTOR);
		return vector.validity;
	}
	static inline ValidityMask &Validity(Vector &vector) {
		D_ASSERT(vector.GetVectorType() == VectorType::FSST_VECTOR);
		return vector.validity;
	}
	static inline void SetValidity(Vector &vector, ValidityMask &new_validity) {
		D_ASSERT(vector.GetVectorType() == VectorType::FSST_VECTOR);
		vector.validity.Initialize(new_validity);
	}
	static inline const_data_ptr_t GetCompressedData(const Vector &vector) {
		D_ASSERT(vector.GetVectorType() == VectorType::FSST_VECTOR);
		return vector.data;
	}
	static inline data_ptr_t GetCompressedData(Vector &vector) {
		D_ASSERT(vector.GetVectorType() == VectorType::FSST_VECTOR);
		return vector.data;
	}
	template <class T>
	static inline const T *GetCompressedData(const Vector &vector) {
		return (const T *)FSSTVector::GetCompressedData(vector);
	}
	template <class T>
	static inline T *GetCompressedData(Vector &vector) {
		return (T *)FSSTVector::GetCompressedData(vector);
	}
	//! Decompresses an FSST_VECTOR into a FLAT_VECTOR. Note: validity is not copied.
	static void DecompressVector(const Vector &src, Vector &dst, idx_t src_offset, idx_t dst_offset, idx_t copy_count,
	                             const SelectionVector *sel);
	static string_t DecompressValue(void *duckdb_fsst_decoder, Vector &result, unsigned char *compressed_string,
	                                idx_t compressed_string_len);
	static Value DecompressValue(void *duckdb_fsst_decoder, unsigned char *compressed_string,
	                             idx_t compressed_string_len);

	DUCKDB_API static string_t AddCompressedString(Vector &vector, string_t data);
	DUCKDB_API static string_t AddCompressedString(Vector &vector, const char *data, idx_t len);
	DUCKDB_API static void RegisterDecoder(Vector &vector, buffer_ptr<void> &duckdb_fsst_decoder);
	DUCKDB_API static void *GetDecoder(const Vector &vector);
=======
struct MapVector {
	DUCKDB_API static const Vector &GetKeys(const Vector &vector);
	DUCKDB_API static const Vector &GetValues(const Vector &vector);
	DUCKDB_API static Vector &GetKeys(Vector &vector);
	DUCKDB_API static Vector &GetValues(Vector &vector);
>>>>>>> 7389dcf9
};

struct StructVector {
	DUCKDB_API static const vector<unique_ptr<Vector>> &GetEntries(const Vector &vector);
	DUCKDB_API static vector<unique_ptr<Vector>> &GetEntries(Vector &vector);
};

struct SequenceVector {
	static void GetSequence(const Vector &vector, int64_t &start, int64_t &increment, int64_t &sequence_count) {
		D_ASSERT(vector.GetVectorType() == VectorType::SEQUENCE_VECTOR);
		auto data = (int64_t *)vector.buffer->GetData();
		start = data[0];
		increment = data[1];
		sequence_count = data[2];
	}
	static void GetSequence(const Vector &vector, int64_t &start, int64_t &increment) {
		int64_t sequence_count;
		GetSequence(vector, start, increment, sequence_count);
	}
};

} // namespace duckdb<|MERGE_RESOLUTION|>--- conflicted
+++ resolved
@@ -356,7 +356,6 @@
 	DUCKDB_API static void AddHeapReference(Vector &vector, Vector &other);
 };
 
-<<<<<<< HEAD
 struct FSSTVector {
 	static inline const ValidityMask &Validity(const Vector &vector) {
 		D_ASSERT(vector.GetVectorType() == VectorType::FSST_VECTOR);
@@ -398,13 +397,13 @@
 	DUCKDB_API static string_t AddCompressedString(Vector &vector, const char *data, idx_t len);
 	DUCKDB_API static void RegisterDecoder(Vector &vector, buffer_ptr<void> &duckdb_fsst_decoder);
 	DUCKDB_API static void *GetDecoder(const Vector &vector);
-=======
+};
+
 struct MapVector {
 	DUCKDB_API static const Vector &GetKeys(const Vector &vector);
 	DUCKDB_API static const Vector &GetValues(const Vector &vector);
 	DUCKDB_API static Vector &GetKeys(Vector &vector);
 	DUCKDB_API static Vector &GetValues(Vector &vector);
->>>>>>> 7389dcf9
 };
 
 struct StructVector {
