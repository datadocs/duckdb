//===----------------------------------------------------------------------===//
//                         DuckDB
//
// duckdb/common/types/vector.hpp
//
//
//===----------------------------------------------------------------------===//

#pragma once

#include "duckdb/common/bitset.hpp"
#include "duckdb/common/common.hpp"
#include "duckdb/common/enums/vector_type.hpp"
#include "duckdb/common/types/selection_vector.hpp"
#include "duckdb/common/types/validity_mask.hpp"
#include "duckdb/common/types/value.hpp"
#include "duckdb/common/types/vector_buffer.hpp"
#include "duckdb/common/vector_size.hpp"

namespace duckdb {

struct UnifiedVectorFormat {
	const SelectionVector *sel;
	data_ptr_t data;
	ValidityMask validity;
	SelectionVector owned_sel;
};

class VectorCache;
class VectorStructBuffer;
class VectorListBuffer;

struct SelCache;

//!  Vector of values of a specified PhysicalType.
class Vector {
	friend struct ConstantVector;
	friend struct DictionaryVector;
	friend struct FlatVector;
	friend struct ListVector;
	friend struct StringVector;
	friend struct FSSTVector;
	friend struct StructVector;
	friend struct UnionVector;
	friend struct SequenceVector;

	friend class DataChunk;
	friend class VectorCacheBuffer;

public:
	//! Create a vector that references the other vector
	DUCKDB_API Vector(Vector &other);
	//! Create a vector that slices another vector
	DUCKDB_API explicit Vector(Vector &other, const SelectionVector &sel, idx_t count);
	//! Create a vector that slices another vector between a pair of offsets
	DUCKDB_API explicit Vector(Vector &other, idx_t offset, idx_t end);
	//! Create a vector of size one holding the passed on value
	DUCKDB_API explicit Vector(const Value &value);
	//! Create a vector of size tuple_count (non-standard)
	DUCKDB_API explicit Vector(LogicalType type, idx_t capacity = STANDARD_VECTOR_SIZE);
	//! Create an empty standard vector with a type, equivalent to calling Vector(type, true, false)
	DUCKDB_API explicit Vector(const VectorCache &cache);
	//! Create a non-owning vector that references the specified data
	DUCKDB_API Vector(LogicalType type, data_ptr_t dataptr);
	//! Create an owning vector that holds at most STANDARD_VECTOR_SIZE entries.
	/*!
	    Create a new vector
	    If create_data is true, the vector will be an owning empty vector.
	    If zero_data is true, the allocated data will be zero-initialized.
	*/
	DUCKDB_API Vector(LogicalType type, bool create_data, bool zero_data, idx_t capacity = STANDARD_VECTOR_SIZE);
	// implicit copying of Vectors is not allowed
	Vector(const Vector &) = delete;
	// but moving of vectors is allowed
	DUCKDB_API Vector(Vector &&other) noexcept;

public:
	//! Create a vector that references the specified value.
	DUCKDB_API void Reference(const Value &value);
	//! Causes this vector to reference the data held by the other vector.
	//! The type of the "other" vector should match the type of this vector
	DUCKDB_API void Reference(Vector &other);
	//! Reinterpret the data of the other vector as the type of this vector
	//! Note that this takes the data of the other vector as-is and places it in this vector
	//! Without changing the type of this vector
	DUCKDB_API void Reinterpret(Vector &other);

	//! Causes this vector to reference the data held by the other vector, changes the type if required.
	DUCKDB_API void ReferenceAndSetType(Vector &other);

	//! Resets a vector from a vector cache.
	//! This turns the vector back into an empty FlatVector with STANDARD_VECTOR_SIZE entries.
	//! The VectorCache is used so this can be done without requiring any allocations.
	DUCKDB_API void ResetFromCache(const VectorCache &cache);

	//! Creates a reference to a slice of the other vector
	DUCKDB_API void Slice(Vector &other, idx_t offset, idx_t end);
	//! Creates a reference to a slice of the other vector
	DUCKDB_API void Slice(Vector &other, const SelectionVector &sel, idx_t count);
	//! Turns the vector into a dictionary vector with the specified dictionary
	DUCKDB_API void Slice(const SelectionVector &sel, idx_t count);
	//! Slice the vector, keeping the result around in a cache or potentially using the cache instead of slicing
	DUCKDB_API void Slice(const SelectionVector &sel, idx_t count, SelCache &cache);

	//! Creates the data of this vector with the specified type. Any data that
	//! is currently in the vector is destroyed.
	DUCKDB_API void Initialize(bool zero_data = false, idx_t capacity = STANDARD_VECTOR_SIZE);

	//! Converts this Vector to a printable string representation
	DUCKDB_API string ToString(idx_t count) const;
	DUCKDB_API void Print(idx_t count);

	DUCKDB_API string ToString() const;
	DUCKDB_API void Print();

	//! Flatten the vector, removing any compression and turning it into a FLAT_VECTOR
	DUCKDB_API void Flatten(idx_t count);
	DUCKDB_API void Flatten(const SelectionVector &sel, idx_t count);
	//! Creates a UnifiedVectorFormat of a vector
	//! The UnifiedVectorFormat allows efficient reading of vectors regardless of their vector type
	//! It contains (1) a data pointer, (2) a validity mask, and (3) a selection vector
	//! Access to the individual vector elements can be performed through data_pointer[sel_idx[i]]/validity[sel_idx[i]]
	//! The most common vector types (flat, constant & dictionary) can be converted to the canonical format "for free"
	//! ToUnifiedFormat was originally called Orrify, as a tribute to Orri Erling who came up with it
	DUCKDB_API void ToUnifiedFormat(idx_t count, UnifiedVectorFormat &data);

	//! Turn the vector into a sequence vector
	DUCKDB_API void Sequence(int64_t start, int64_t increment, idx_t count);

	//! Verify that the Vector is in a consistent, not corrupt state. DEBUG
	//! FUNCTION ONLY!
	DUCKDB_API void Verify(idx_t count);
	//! Asserts that the CheckMapValidity returns MapInvalidReason::VALID
	DUCKDB_API static void VerifyMap(Vector &map, const SelectionVector &sel, idx_t count);
	DUCKDB_API static void VerifyUnion(Vector &map, const SelectionVector &sel, idx_t count);
	DUCKDB_API static void Verify(Vector &vector, const SelectionVector &sel, idx_t count);
	DUCKDB_API void UTFVerify(idx_t count);
	DUCKDB_API void UTFVerify(const SelectionVector &sel, idx_t count);

	//! Returns the [index] element of the Vector as a Value.
	DUCKDB_API Value GetValue(idx_t index) const;
	//! Sets the [index] element of the Vector to the specified Value.
	DUCKDB_API void SetValue(idx_t index, const Value &val);

	inline void SetAuxiliary(buffer_ptr<VectorBuffer> new_buffer) {
		auxiliary = std::move(new_buffer);
	};

	//! This functions resizes the vector
	DUCKDB_API void Resize(idx_t cur_size, idx_t new_size);

	//! Serializes a Vector to a stand-alone binary blob
	DUCKDB_API void Serialize(idx_t count, Serializer &serializer);
	//! Deserializes a blob back into a Vector
	DUCKDB_API void Deserialize(idx_t count, Deserializer &source);

	// Getters
	inline VectorType GetVectorType() const {
		return vector_type;
	}
	inline const LogicalType &GetType() const {
		return type;
	}
	inline data_ptr_t GetData() {
		return data;
	}

	inline buffer_ptr<VectorBuffer> GetAuxiliary() {
		return auxiliary;
	}

	inline buffer_ptr<VectorBuffer> GetBuffer() {
		return buffer;
	}

	// Setters
	DUCKDB_API void SetVectorType(VectorType vector_type);

private:
	//! Returns the [index] element of the Vector as a Value.
	static Value GetValue(const Vector &v, idx_t index);
	//! Returns the [index] element of the Vector as a Value.
	static Value GetValueInternal(const Vector &v, idx_t index);

protected:
	//! The vector type specifies how the data of the vector is physically stored (i.e. if it is a single repeated
	//! constant, if it is compressed)
	VectorType vector_type;
	//! The type of the elements stored in the vector (e.g. integer, float)
	LogicalType type;
	//! A pointer to the data.
	data_ptr_t data;
	//! The validity mask of the vector
	ValidityMask validity;
	//! The main buffer holding the data of the vector
	buffer_ptr<VectorBuffer> buffer;
	//! The buffer holding auxiliary data of the vector
	//! e.g. a string vector uses this to store strings
	buffer_ptr<VectorBuffer> auxiliary;
};

//! The DictionaryBuffer holds a selection vector
class VectorChildBuffer : public VectorBuffer {
public:
	explicit VectorChildBuffer(Vector vector)
	    : VectorBuffer(VectorBufferType::VECTOR_CHILD_BUFFER), data(move(vector)) {
	}

public:
	Vector data;
};

struct ConstantVector {
	static inline const_data_ptr_t GetData(const Vector &vector) {
		D_ASSERT(vector.GetVectorType() == VectorType::CONSTANT_VECTOR ||
		         vector.GetVectorType() == VectorType::FLAT_VECTOR);
		return vector.data;
	}
	static inline data_ptr_t GetData(Vector &vector) {
		D_ASSERT(vector.GetVectorType() == VectorType::CONSTANT_VECTOR ||
		         vector.GetVectorType() == VectorType::FLAT_VECTOR);
		return vector.data;
	}
	template <class T>
	static inline const T *GetData(const Vector &vector) {
		return (const T *)ConstantVector::GetData(vector);
	}
	template <class T>
	static inline T *GetData(Vector &vector) {
		return (T *)ConstantVector::GetData(vector);
	}
	static inline bool IsNull(const Vector &vector) {
		D_ASSERT(vector.GetVectorType() == VectorType::CONSTANT_VECTOR);
		return !vector.validity.RowIsValid(0);
	}
	DUCKDB_API static void SetNull(Vector &vector, bool is_null);
	static inline ValidityMask &Validity(Vector &vector) {
		D_ASSERT(vector.GetVectorType() == VectorType::CONSTANT_VECTOR);
		return vector.validity;
	}
	DUCKDB_API static const SelectionVector *ZeroSelectionVector(idx_t count, SelectionVector &owned_sel);
	DUCKDB_API static const SelectionVector *ZeroSelectionVector();
	//! Turns "vector" into a constant vector by referencing a value within the source vector
	DUCKDB_API static void Reference(Vector &vector, Vector &source, idx_t position, idx_t count);

	static const sel_t ZERO_VECTOR[STANDARD_VECTOR_SIZE];
};

struct DictionaryVector {
	static inline const SelectionVector &SelVector(const Vector &vector) {
		D_ASSERT(vector.GetVectorType() == VectorType::DICTIONARY_VECTOR);
		return ((const DictionaryBuffer &)*vector.buffer).GetSelVector();
	}
	static inline SelectionVector &SelVector(Vector &vector) {
		D_ASSERT(vector.GetVectorType() == VectorType::DICTIONARY_VECTOR);
		return ((DictionaryBuffer &)*vector.buffer).GetSelVector();
	}
	static inline const Vector &Child(const Vector &vector) {
		D_ASSERT(vector.GetVectorType() == VectorType::DICTIONARY_VECTOR);
		return ((const VectorChildBuffer &)*vector.auxiliary).data;
	}
	static inline Vector &Child(Vector &vector) {
		D_ASSERT(vector.GetVectorType() == VectorType::DICTIONARY_VECTOR);
		return ((VectorChildBuffer &)*vector.auxiliary).data;
	}
};

struct FlatVector {
	static inline data_ptr_t GetData(Vector &vector) {
		return ConstantVector::GetData(vector);
	}
	template <class T>
	static inline const T *GetData(const Vector &vector) {
		return ConstantVector::GetData<T>(vector);
	}
	template <class T>
	static inline T *GetData(Vector &vector) {
		return ConstantVector::GetData<T>(vector);
	}
	static inline void SetData(Vector &vector, data_ptr_t data) {
		D_ASSERT(vector.GetVectorType() == VectorType::FLAT_VECTOR);
		vector.data = data;
	}
	template <class T>
	static inline T GetValue(Vector &vector, idx_t idx) {
		D_ASSERT(vector.GetVectorType() == VectorType::FLAT_VECTOR);
		return FlatVector::GetData<T>(vector)[idx];
	}
	static inline const ValidityMask &Validity(const Vector &vector) {
		D_ASSERT(vector.GetVectorType() == VectorType::FLAT_VECTOR);
		return vector.validity;
	}
	static inline ValidityMask &Validity(Vector &vector) {
		D_ASSERT(vector.GetVectorType() == VectorType::FLAT_VECTOR);
		return vector.validity;
	}
	static inline void SetValidity(Vector &vector, ValidityMask &new_validity) {
		D_ASSERT(vector.GetVectorType() == VectorType::FLAT_VECTOR);
		vector.validity.Initialize(new_validity);
	}
	DUCKDB_API static void SetNull(Vector &vector, idx_t idx, bool is_null);
	static inline bool IsNull(const Vector &vector, idx_t idx) {
		D_ASSERT(vector.GetVectorType() == VectorType::FLAT_VECTOR);
		return !vector.validity.RowIsValid(idx);
	}
	DUCKDB_API static const SelectionVector *IncrementalSelectionVector();
	static Value GetValuesFromOffsets(Vector &values, vector<idx_t> &offsets);
};

struct ListVector {
	static inline list_entry_t *GetData(Vector &v) {
		if (v.GetVectorType() == VectorType::DICTIONARY_VECTOR) {
			auto &child = DictionaryVector::Child(v);
			return GetData(child);
		}
		return FlatVector::GetData<list_entry_t>(v);
	}
	//! Gets a reference to the underlying child-vector of a list
	DUCKDB_API static const Vector &GetEntry(const Vector &vector);
	//! Gets a reference to the underlying child-vector of a list
	DUCKDB_API static Vector &GetEntry(Vector &vector);
	//! Gets the total size of the underlying child-vector of a list
	DUCKDB_API static idx_t GetListSize(const Vector &vector);
	//! Sets the total size of the underlying child-vector of a list
	DUCKDB_API static void SetListSize(Vector &vec, idx_t size);
	//! Gets the total capacity of the underlying child-vector of a list
	DUCKDB_API static idx_t GetListCapacity(const Vector &vector);
	//! Sets the total capacity of the underlying child-vector of a list
	DUCKDB_API static void Reserve(Vector &vec, idx_t required_capacity);
	DUCKDB_API static void Append(Vector &target, const Vector &source, idx_t source_size, idx_t source_offset = 0);
	DUCKDB_API static void Append(Vector &target, const Vector &source, const SelectionVector &sel, idx_t source_size,
	                              idx_t source_offset = 0);
	DUCKDB_API static void PushBack(Vector &target, const Value &insert);
<<<<<<< HEAD
	DUCKDB_API static vector<idx_t> Search(Vector &list, const Value &key, idx_t row);
=======
>>>>>>> 2dcdc245
	//! Share the entry of the other list vector
	DUCKDB_API static void ReferenceEntry(Vector &vector, Vector &other);
};

struct StringVector {
	//! Add a string to the string heap of the vector (auxiliary data)
	DUCKDB_API static string_t AddString(Vector &vector, const char *data, idx_t len);
	//! Add a string or a blob to the string heap of the vector (auxiliary data)
	//! This function is the same as ::AddString, except the added data does not need to be valid UTF8
	DUCKDB_API static string_t AddStringOrBlob(Vector &vector, const char *data, idx_t len);
	//! Add a string to the string heap of the vector (auxiliary data)
	DUCKDB_API static string_t AddString(Vector &vector, const char *data);
	//! Add a string to the string heap of the vector (auxiliary data)
	DUCKDB_API static string_t AddString(Vector &vector, string_t data);
	//! Add a string to the string heap of the vector (auxiliary data)
	DUCKDB_API static string_t AddString(Vector &vector, const string &data);
	//! Add a string or a blob to the string heap of the vector (auxiliary data)
	//! This function is the same as ::AddString, except the added data does not need to be valid UTF8
	DUCKDB_API static string_t AddStringOrBlob(Vector &vector, string_t data);
	//! Allocates an empty string of the specified size, and returns a writable pointer that can be used to store the
	//! result of an operation
	DUCKDB_API static string_t EmptyString(Vector &vector, idx_t len);
	//! Adds a reference to a handle that stores strings of this vector
	DUCKDB_API static void AddHandle(Vector &vector, BufferHandle handle);
	//! Adds a reference to an unspecified vector buffer that stores strings of this vector
	DUCKDB_API static void AddBuffer(Vector &vector, buffer_ptr<VectorBuffer> buffer);
	//! Add a reference from this vector to the string heap of the provided vector
	DUCKDB_API static void AddHeapReference(Vector &vector, Vector &other);
};

struct FSSTVector {
	static inline const ValidityMask &Validity(const Vector &vector) {
		D_ASSERT(vector.GetVectorType() == VectorType::FSST_VECTOR);
		return vector.validity;
	}
	static inline ValidityMask &Validity(Vector &vector) {
		D_ASSERT(vector.GetVectorType() == VectorType::FSST_VECTOR);
		return vector.validity;
	}
	static inline void SetValidity(Vector &vector, ValidityMask &new_validity) {
		D_ASSERT(vector.GetVectorType() == VectorType::FSST_VECTOR);
		vector.validity.Initialize(new_validity);
	}
	static inline const_data_ptr_t GetCompressedData(const Vector &vector) {
		D_ASSERT(vector.GetVectorType() == VectorType::FSST_VECTOR);
		return vector.data;
	}
	static inline data_ptr_t GetCompressedData(Vector &vector) {
		D_ASSERT(vector.GetVectorType() == VectorType::FSST_VECTOR);
		return vector.data;
	}
	template <class T>
	static inline const T *GetCompressedData(const Vector &vector) {
		return (const T *)FSSTVector::GetCompressedData(vector);
	}
	template <class T>
	static inline T *GetCompressedData(Vector &vector) {
		return (T *)FSSTVector::GetCompressedData(vector);
	}
	//! Decompresses an FSST_VECTOR into a FLAT_VECTOR. Note: validity is not copied.
	static void DecompressVector(const Vector &src, Vector &dst, idx_t src_offset, idx_t dst_offset, idx_t copy_count,
	                             const SelectionVector *sel);

	DUCKDB_API static string_t AddCompressedString(Vector &vector, string_t data);
	DUCKDB_API static string_t AddCompressedString(Vector &vector, const char *data, idx_t len);
	DUCKDB_API static void RegisterDecoder(Vector &vector, buffer_ptr<void> &duckdb_fsst_decoder);
	DUCKDB_API static void *GetDecoder(const Vector &vector);
	//! Setting the string count is required to be able to correctly flatten the vector
	DUCKDB_API static void SetCount(Vector &vector, idx_t count);
	DUCKDB_API static idx_t GetCount(Vector &vector);
};

struct MapVector {
	DUCKDB_API static const Vector &GetKeys(const Vector &vector);
	DUCKDB_API static const Vector &GetValues(const Vector &vector);
	DUCKDB_API static Vector &GetKeys(Vector &vector);
	DUCKDB_API static Vector &GetValues(Vector &vector);
	static vector<idx_t> Search(Vector &keys, idx_t count, const Value &key, list_entry_t &entry);
};

struct StructVector {
	DUCKDB_API static const vector<unique_ptr<Vector>> &GetEntries(const Vector &vector);
	DUCKDB_API static vector<unique_ptr<Vector>> &GetEntries(Vector &vector);
};

struct UnionVector {
	// Unions are stored as structs, but the first child is always the "tag"
	// vector, specifying the currently selected member for that row.
	// The remaining children are the members of the union.
	// INVARIANTS:
	//	1.	Only one member vector (the one "selected" by the tag) can be
	//		non-NULL in each row.
	//
	//	2.	The validity of the tag vector always matches the validity of the
	//		union vector itself.
	//
	//	3.	For each tag in the tag vector, 0 <= tag < |members|

	//! Get the tag vector of a union vector
	DUCKDB_API static const Vector &GetTags(const Vector &v);
	DUCKDB_API static Vector &GetTags(Vector &v);

	//! Get the tag at the specific index of the union vector
	DUCKDB_API static union_tag_t GetTag(const Vector &vector, idx_t index);

	//! Get the member vector of a union vector by index
	DUCKDB_API static const Vector &GetMember(const Vector &vector, idx_t member_index);
	DUCKDB_API static Vector &GetMember(Vector &vector, idx_t member_index);

	//! Set every entry in the UnionVector to a specific member.
	//! This is useful to set the entire vector to a single member, e.g. when "creating"
	//! a union to return in a function, when you only have one alternative to return.
	//! if 'keep_tags_for_null' is false, the tags will be set to NULL where the member is NULL.
	//! (the validity of the tag vector will match the selected member vector)
	//! otherwise, they are all set to the 'tag'.
	//! This will also handle invalidation of the non-selected members
	DUCKDB_API static void SetToMember(Vector &vector, union_tag_t tag, Vector &member_vector, idx_t count,
	                                   bool keep_tags_for_null);
};

struct SequenceVector {
	static void GetSequence(const Vector &vector, int64_t &start, int64_t &increment, int64_t &sequence_count) {
		D_ASSERT(vector.GetVectorType() == VectorType::SEQUENCE_VECTOR);
		auto data = (int64_t *)vector.buffer->GetData();
		start = data[0];
		increment = data[1];
		sequence_count = data[2];
	}
	static void GetSequence(const Vector &vector, int64_t &start, int64_t &increment) {
		int64_t sequence_count;
		GetSequence(vector, start, increment, sequence_count);
	}
};

} // namespace duckdb<|MERGE_RESOLUTION|>--- conflicted
+++ resolved
@@ -331,10 +331,6 @@
 	DUCKDB_API static void Append(Vector &target, const Vector &source, const SelectionVector &sel, idx_t source_size,
 	                              idx_t source_offset = 0);
 	DUCKDB_API static void PushBack(Vector &target, const Value &insert);
-<<<<<<< HEAD
-	DUCKDB_API static vector<idx_t> Search(Vector &list, const Value &key, idx_t row);
-=======
->>>>>>> 2dcdc245
 	//! Share the entry of the other list vector
 	DUCKDB_API static void ReferenceEntry(Vector &vector, Vector &other);
 };
