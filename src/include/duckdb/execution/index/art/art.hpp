--- conflicted
+++ resolved
@@ -112,24 +112,13 @@
 	Node Lookup(Node node, const ARTKey &key, idx_t depth);
 
 	//! Returns all row IDs belonging to a key greater (or equal) than the search key
-<<<<<<< HEAD
-	bool SearchGreater(ARTIndexScanState *state, ARTKey &key, bool equal, idx_t max_count, vector<row_t> &result_ids);
+	bool SearchGreater(ARTIndexScanState &state, ARTKey &key, bool equal, idx_t max_count, vector<row_t> &result_ids);
 	//! Returns all row IDs belonging to a key less (or equal) than the upper_bound
-	bool SearchLess(ARTIndexScanState *state, ARTKey &upper_bound, bool equal, idx_t max_count,
+	bool SearchLess(ARTIndexScanState &state, ARTKey &upper_bound, bool equal, idx_t max_count,
 	                vector<row_t> &result_ids);
 	//! Returns all row IDs belonging to a key within the range of lower_bound and upper_bound
-	bool SearchCloseRange(ARTIndexScanState *state, ARTKey &lower_bound, ARTKey &upper_bound, bool left_equal,
+	bool SearchCloseRange(ARTIndexScanState &state, ARTKey &lower_bound, ARTKey &upper_bound, bool left_equal,
 	                      bool right_equal, idx_t max_count, vector<row_t> &result_ids);
-=======
-	bool SearchGreater(ARTIndexScanState &state, ARTKey &key, bool inclusive, idx_t max_count,
-	                   vector<row_t> &result_ids);
-	//! Returns all row IDs belonging to a key less (or equal) than the upper_bound
-	bool SearchLess(ARTIndexScanState &state, ARTKey &upper_bound, bool inclusive, idx_t max_count,
-	                vector<row_t> &result_ids);
-	//! Returns all row IDs belonging to a key within the range of lower_bound and upper_bound
-	bool SearchCloseRange(ARTIndexScanState &state, ARTKey &lower_bound, ARTKey &upper_bound, bool left_inclusive,
-	                      bool right_inclusive, idx_t max_count, vector<row_t> &result_ids);
->>>>>>> 7dafab81
 
 	//! Initializes a merge operation by returning a set containing the buffer count of each fixed-size allocator
 	void InitializeMerge(ARTFlags &flags);
