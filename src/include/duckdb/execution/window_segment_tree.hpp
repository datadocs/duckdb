--- conflicted
+++ resolved
@@ -124,15 +124,10 @@
 class WindowSegmentTree : public WindowAggregator {
 
 public:
-<<<<<<< HEAD
-	using FrameBounds = std::pair<idx_t, idx_t>;
 	enum FramePart : uint8_t { FULL = 0, LEFT = 1, RIGHT = 2 };
 
 	WindowSegmentTree(AggregateObject aggr, const LogicalType &result_type, WindowAggregationMode mode_p,
 	                  WindowExclusion exclude_mode_p, idx_t count);
-=======
-	WindowSegmentTree(AggregateObject aggr, const LogicalType &result_type, idx_t count, WindowAggregationMode mode_p);
->>>>>>> acbbfe0e
 	~WindowSegmentTree() override;
 
 	void Finalize() override;
