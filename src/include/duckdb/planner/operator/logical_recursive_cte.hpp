--- conflicted
+++ resolved
@@ -14,11 +14,7 @@
 
 class LogicalRecursiveCTE : public LogicalOperator {
 public:
-<<<<<<< HEAD
-	LogicalRecursiveCTE(index_t table_index, index_t column_count, bool union_all, unique_ptr<LogicalOperator> top,
-=======
 	LogicalRecursiveCTE(idx_t table_index, idx_t column_count, bool union_all, unique_ptr<LogicalOperator> top,
->>>>>>> 9381a869
 	                    unique_ptr<LogicalOperator> bottom, LogicalOperatorType type)
 	    : LogicalOperator(type), union_all(union_all), table_index(table_index), column_count(column_count) {
 		assert(type == LogicalOperatorType::RECURSIVE_CTE);
@@ -27,13 +23,8 @@
 	}
 
 	bool union_all;
-<<<<<<< HEAD
-	index_t table_index;
-	index_t column_count;
-=======
 	idx_t table_index;
 	idx_t column_count;
->>>>>>> 9381a869
 
 public:
 	vector<ColumnBinding> GetColumnBindings() override {
