--- conflicted
+++ resolved
@@ -181,16 +181,11 @@
 	                                TableCatalogEntry &table, TableStorageInfo &storage_info);
 	void BindOnConflictClause(LogicalInsert &insert, TableCatalogEntry &table, InsertStatement &stmt);
 
-<<<<<<< HEAD
+	void BindVacuumTable(LogicalVacuum &vacuum, unique_ptr<LogicalOperator> &root);
+
+	void BindSchemaOrCatalog(string &catalog, string &schema);
 	void BindLogicalType(LogicalType &type, optional_ptr<Catalog> catalog = nullptr,
 	                     const string &schema = INVALID_SCHEMA);
-=======
-	void BindVacuumTable(LogicalVacuum &vacuum, unique_ptr<LogicalOperator> &root);
-
-	static void BindSchemaOrCatalog(ClientContext &context, string &catalog, string &schema);
-	static void BindLogicalType(ClientContext &context, LogicalType &type, optional_ptr<Catalog> catalog = nullptr,
-	                            const string &schema = INVALID_SCHEMA);
->>>>>>> 7414afc3
 
 	bool HasMatchingBinding(const string &table_name, const string &column_name, ErrorData &error);
 	bool HasMatchingBinding(const string &schema_name, const string &table_name, const string &column_name,
@@ -401,13 +396,7 @@
 	unique_ptr<BoundTableRef> BindSummarize(ShowRef &ref);
 
 public:
-<<<<<<< HEAD
-	//! If only a schema name is provided (e.g. "a.b") then figure out if "a" is a schema or a catalog name
-	void BindSchemaOrCatalog(string &catalog_name, string &schema_name);
-	// This should really be a private constructor, but make_shared does not allow it...
-=======
 	// This should really be a private constructor, but make_shared_ptr does not allow it...
->>>>>>> 7414afc3
 	// If you are thinking about calling this, you should probably call Binder::CreateBinder
 	Binder(bool i_know_what_i_am_doing, ClientContext &context, shared_ptr<Binder> parent, BinderType binder_type);
 };
