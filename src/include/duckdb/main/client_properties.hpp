//===----------------------------------------------------------------------===//
//                         DuckDB
//
// duckdb/main/client_properties.hpp
//
//
//===----------------------------------------------------------------------===//

#pragma once

#include <string>

namespace duckdb {
enum ArrowOffsetSize { REGULAR, LARGE };

//! A set of properties from the client context that can be used to interpret the query result
struct ClientProperties {
<<<<<<< HEAD
	ClientProperties(string time_zone_p, ArrowOffsetSize arrow_offset_size_p, bool arrow_use_list_view_p)
	    : time_zone(std::move(time_zone_p)), arrow_offset_size(arrow_offset_size_p),
	      arrow_use_list_view(arrow_use_list_view_p) {
=======
	ClientProperties(string time_zone_p, ArrowOffsetSize arrow_offset_size_p, bool produce_arrow_string_view_p)
	    : time_zone(std::move(time_zone_p)), arrow_offset_size(arrow_offset_size_p),
	      produce_arrow_string_view(produce_arrow_string_view_p) {
>>>>>>> dec38d63
	}
	ClientProperties() {};
	string time_zone = "UTC";
	ArrowOffsetSize arrow_offset_size = ArrowOffsetSize::REGULAR;
<<<<<<< HEAD
	bool arrow_use_list_view = false;
=======
	bool produce_arrow_string_view = false;
>>>>>>> dec38d63
};
} // namespace duckdb<|MERGE_RESOLUTION|>--- conflicted
+++ resolved
@@ -15,23 +15,15 @@
 
 //! A set of properties from the client context that can be used to interpret the query result
 struct ClientProperties {
-<<<<<<< HEAD
-	ClientProperties(string time_zone_p, ArrowOffsetSize arrow_offset_size_p, bool arrow_use_list_view_p)
+	ClientProperties(string time_zone_p, ArrowOffsetSize arrow_offset_size_p, bool arrow_use_list_view_p,
+	                 bool produce_arrow_string_view_p)
 	    : time_zone(std::move(time_zone_p)), arrow_offset_size(arrow_offset_size_p),
-	      arrow_use_list_view(arrow_use_list_view_p) {
-=======
-	ClientProperties(string time_zone_p, ArrowOffsetSize arrow_offset_size_p, bool produce_arrow_string_view_p)
-	    : time_zone(std::move(time_zone_p)), arrow_offset_size(arrow_offset_size_p),
-	      produce_arrow_string_view(produce_arrow_string_view_p) {
->>>>>>> dec38d63
+	      arrow_use_list_view(arrow_use_list_view_p), produce_arrow_string_view(produce_arrow_string_view_p) {
 	}
 	ClientProperties() {};
 	string time_zone = "UTC";
 	ArrowOffsetSize arrow_offset_size = ArrowOffsetSize::REGULAR;
-<<<<<<< HEAD
 	bool arrow_use_list_view = false;
-=======
 	bool produce_arrow_string_view = false;
->>>>>>> dec38d63
 };
 } // namespace duckdb