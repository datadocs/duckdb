--- conflicted
+++ resolved
@@ -59,18 +59,11 @@
 
 //! The ClientContext holds information relevant to the current client session
 //! during execution
-<<<<<<< HEAD
-class ClientContext : public std::enable_shared_from_this<ClientContext> {
+class ClientContext : public enable_shared_from_this<ClientContext> {
 	friend class PendingQueryResult;  // LockContext
 	friend class SimpleBufferedData;  // ExecuteTaskInternal
 	friend class BatchedBufferedData; // ExecuteTaskInternal
 	friend class StreamQueryResult;   // LockContext
-=======
-class ClientContext : public enable_shared_from_this<ClientContext> {
-	friend class PendingQueryResult; // LockContext
-	friend class SimpleBufferedData; // ExecuteTaskInternal
-	friend class StreamQueryResult;  // LockContext
->>>>>>> 414f20bb
 	friend class ConnectionManager;
 
 public:
