--- conflicted
+++ resolved
@@ -15,26 +15,6 @@
 
 namespace duckdb {
 
-<<<<<<< HEAD
-struct BitAndFun {
-	static void RegisterFunction(BuiltinFunctions &set);
-};
-
-struct BitOrFun {
-	static void RegisterFunction(BuiltinFunctions &set);
-};
-
-struct BitXorFun {
-	static void RegisterFunction(BuiltinFunctions &set);
-};
-
-struct BitStringAggFun {
-	static void GetBitStringAggregate(const LogicalType &type, AggregateFunctionSet &bitstring_agg);
-	static void RegisterFunction(BuiltinFunctions &set);
-};
-
-=======
->>>>>>> da69aeaa
 struct CountStarFun {
 	static AggregateFunction GetFunction();
 
