//===----------------------------------------------------------------------===//
//                         DuckDB
//
// duckdb/function/cast/default_casts.hpp
//
//
//===----------------------------------------------------------------------===//

#pragma once

#include "duckdb/common/types.hpp"
#include "duckdb/common/types/vector.hpp"
<<<<<<< HEAD
#include "duckdb/common/helper.hpp"
=======
#include "duckdb/common/optional_ptr.hpp"
#include "duckdb/function/scalar_function.hpp"
>>>>>>> 4be6bdb5

namespace duckdb {

class CastFunctionSet;
struct FunctionLocalState;

//! Extra data that can be attached to a bind function of a cast, and is available during binding
struct BindCastInfo {
	DUCKDB_API virtual ~BindCastInfo();
};

//! Extra data that can be returned by the bind of a cast, and is available during execution of a cast
struct BoundCastData {
	DUCKDB_API virtual ~BoundCastData();

	DUCKDB_API virtual unique_ptr<BoundCastData> Copy() const = 0;
};

struct CastParameters {
	CastParameters() {
	}
	CastParameters(BoundCastData *cast_data, bool strict, string *error_message,
	               optional_ptr<FunctionLocalState> local_state)
	    : cast_data(cast_data), strict(strict), error_message(error_message), local_state(local_state) {
	}
	CastParameters(CastParameters &parent, optional_ptr<BoundCastData> cast_data,
	               optional_ptr<FunctionLocalState> local_state)
	    : cast_data(cast_data), strict(parent.strict), error_message(parent.error_message), local_state(local_state) {
	}

	//! The bound cast data (if any)
	optional_ptr<BoundCastData> cast_data;
	//! whether or not to enable strict casting
	bool strict = false;
	// out: error message in case cast has failed
	string *error_message = nullptr;
	//! Local state
	optional_ptr<FunctionLocalState> local_state;
};

struct CastLocalStateParameters {
	CastLocalStateParameters(optional_ptr<ClientContext> context_p, optional_ptr<BoundCastData> cast_data_p)
	    : context(context_p), cast_data(cast_data_p) {
	}
	CastLocalStateParameters(ClientContext &context_p, optional_ptr<BoundCastData> cast_data_p)
	    : context(&context_p), cast_data(cast_data_p) {
	}
	CastLocalStateParameters(CastLocalStateParameters &parent, optional_ptr<BoundCastData> cast_data_p)
	    : context(parent.context), cast_data(cast_data_p) {
	}

	optional_ptr<ClientContext> context;
	//! The bound cast data (if any)
	optional_ptr<BoundCastData> cast_data;
};

typedef bool (*cast_function_t)(Vector &source, Vector &result, idx_t count, CastParameters &parameters);
typedef unique_ptr<FunctionLocalState> (*init_cast_local_state_t)(CastLocalStateParameters &parameters);

struct BoundCastInfo {
	DUCKDB_API
	BoundCastInfo(
	    cast_function_t function, unique_ptr<BoundCastData> cast_data = nullptr,
	    init_cast_local_state_t init_local_state = nullptr); // NOLINT: allow explicit cast from cast_function_t
	cast_function_t function;
	init_cast_local_state_t init_local_state;
	unique_ptr<BoundCastData> cast_data;

public:
	BoundCastInfo Copy() const;
};

struct BindCastInput {
	DUCKDB_API BindCastInput(CastFunctionSet &function_set, BindCastInfo *info, optional_ptr<ClientContext> context);

	CastFunctionSet &function_set;
	BindCastInfo *info;
	optional_ptr<ClientContext> context;

public:
	DUCKDB_API BoundCastInfo GetCastFunction(const LogicalType &source, const LogicalType &target);
};

<<<<<<< HEAD
struct ListBoundCastData : public BoundCastData {
	explicit ListBoundCastData(BoundCastInfo child_cast) : child_cast_info(std::move(child_cast)) {
	}

	BoundCastInfo child_cast_info;
	static unique_ptr<BoundCastData> BindListToListCast(BindCastInput &input, const LogicalType &source,
	                                                    const LogicalType &target);

public:
	unique_ptr<BoundCastData> Copy() const override {
		return make_uniq<ListBoundCastData>(child_cast_info.Copy());
	}
};

struct ListCast {
	static bool ListToListCast(Vector &source, Vector &result, idx_t count, CastParameters &parameters);
};

struct StructBoundCastData : public BoundCastData {
	StructBoundCastData(vector<BoundCastInfo> child_casts, LogicalType target_p)
	    : child_cast_info(std::move(child_casts)), target(std::move(target_p)) {
	}

	vector<BoundCastInfo> child_cast_info;
	LogicalType target;

	static unique_ptr<BoundCastData> BindStructToStructCast(BindCastInput &input, const LogicalType &source,
	                                                        const LogicalType &target);

public:
	unique_ptr<BoundCastData> Copy() const override {
		vector<BoundCastInfo> copy_info;
		for (auto &info : child_cast_info) {
			copy_info.push_back(info.Copy());
		}
		return make_uniq<StructBoundCastData>(std::move(copy_info), target);
	}
};

struct MapBoundCastData : public BoundCastData {
	MapBoundCastData(BoundCastInfo key_cast, BoundCastInfo value_cast)
	    : key_cast(std::move(key_cast)), value_cast(std::move(value_cast)) {
	}

	BoundCastInfo key_cast;
	BoundCastInfo value_cast;

	static unique_ptr<BoundCastData> BindMapToMapCast(BindCastInput &input, const LogicalType &source,
	                                                  const LogicalType &target);

public:
	unique_ptr<BoundCastData> Copy() const override {
		return make_uniq<MapBoundCastData>(key_cast.Copy(), value_cast.Copy());
	}
};

=======
>>>>>>> 4be6bdb5
struct DefaultCasts {
	DUCKDB_API static BoundCastInfo GetDefaultCastFunction(BindCastInput &input, const LogicalType &source,
	                                                       const LogicalType &target);

	DUCKDB_API static bool NopCast(Vector &source, Vector &result, idx_t count, CastParameters &parameters);
	DUCKDB_API static bool TryVectorNullCast(Vector &source, Vector &result, idx_t count, CastParameters &parameters);
	DUCKDB_API static bool ReinterpretCast(Vector &source, Vector &result, idx_t count, CastParameters &parameters);

private:
	static BoundCastInfo BlobCastSwitch(BindCastInput &input, const LogicalType &source, const LogicalType &target);
	static BoundCastInfo BitCastSwitch(BindCastInput &input, const LogicalType &source, const LogicalType &target);
	static BoundCastInfo DateCastSwitch(BindCastInput &input, const LogicalType &source, const LogicalType &target);
	static BoundCastInfo DecimalCastSwitch(BindCastInput &input, const LogicalType &source, const LogicalType &target);
	static BoundCastInfo EnumCastSwitch(BindCastInput &input, const LogicalType &source, const LogicalType &target);
	static BoundCastInfo IntervalCastSwitch(BindCastInput &input, const LogicalType &source, const LogicalType &target);
	static BoundCastInfo ListCastSwitch(BindCastInput &input, const LogicalType &source, const LogicalType &target);
	static BoundCastInfo NumericCastSwitch(BindCastInput &input, const LogicalType &source, const LogicalType &target);
	static BoundCastInfo MapCastSwitch(BindCastInput &input, const LogicalType &source, const LogicalType &target);
	static BoundCastInfo PointerCastSwitch(BindCastInput &input, const LogicalType &source, const LogicalType &target);
	static BoundCastInfo StringCastSwitch(BindCastInput &input, const LogicalType &source, const LogicalType &target);
	static BoundCastInfo StructCastSwitch(BindCastInput &input, const LogicalType &source, const LogicalType &target);
	static BoundCastInfo TimeCastSwitch(BindCastInput &input, const LogicalType &source, const LogicalType &target);
	static BoundCastInfo TimeTzCastSwitch(BindCastInput &input, const LogicalType &source, const LogicalType &target);
	static BoundCastInfo TimestampCastSwitch(BindCastInput &input, const LogicalType &source,
	                                         const LogicalType &target);
	static BoundCastInfo TimestampTzCastSwitch(BindCastInput &input, const LogicalType &source,
	                                           const LogicalType &target);
	static BoundCastInfo TimestampNsCastSwitch(BindCastInput &input, const LogicalType &source,
	                                           const LogicalType &target);
	static BoundCastInfo TimestampMsCastSwitch(BindCastInput &input, const LogicalType &source,
	                                           const LogicalType &target);
	static BoundCastInfo TimestampSecCastSwitch(BindCastInput &input, const LogicalType &source,
	                                            const LogicalType &target);
	static BoundCastInfo UnionCastSwitch(BindCastInput &input, const LogicalType &source, const LogicalType &target);
	static BoundCastInfo UUIDCastSwitch(BindCastInput &input, const LogicalType &source, const LogicalType &target);

	static BoundCastInfo ImplicitToUnionCast(BindCastInput &input, const LogicalType &source,
	                                         const LogicalType &target);
};

} // namespace duckdb<|MERGE_RESOLUTION|>--- conflicted
+++ resolved
@@ -10,12 +10,9 @@
 
 #include "duckdb/common/types.hpp"
 #include "duckdb/common/types/vector.hpp"
-<<<<<<< HEAD
 #include "duckdb/common/helper.hpp"
-=======
 #include "duckdb/common/optional_ptr.hpp"
 #include "duckdb/function/scalar_function.hpp"
->>>>>>> 4be6bdb5
 
 namespace duckdb {
 
@@ -99,65 +96,6 @@
 	DUCKDB_API BoundCastInfo GetCastFunction(const LogicalType &source, const LogicalType &target);
 };
 
-<<<<<<< HEAD
-struct ListBoundCastData : public BoundCastData {
-	explicit ListBoundCastData(BoundCastInfo child_cast) : child_cast_info(std::move(child_cast)) {
-	}
-
-	BoundCastInfo child_cast_info;
-	static unique_ptr<BoundCastData> BindListToListCast(BindCastInput &input, const LogicalType &source,
-	                                                    const LogicalType &target);
-
-public:
-	unique_ptr<BoundCastData> Copy() const override {
-		return make_uniq<ListBoundCastData>(child_cast_info.Copy());
-	}
-};
-
-struct ListCast {
-	static bool ListToListCast(Vector &source, Vector &result, idx_t count, CastParameters &parameters);
-};
-
-struct StructBoundCastData : public BoundCastData {
-	StructBoundCastData(vector<BoundCastInfo> child_casts, LogicalType target_p)
-	    : child_cast_info(std::move(child_casts)), target(std::move(target_p)) {
-	}
-
-	vector<BoundCastInfo> child_cast_info;
-	LogicalType target;
-
-	static unique_ptr<BoundCastData> BindStructToStructCast(BindCastInput &input, const LogicalType &source,
-	                                                        const LogicalType &target);
-
-public:
-	unique_ptr<BoundCastData> Copy() const override {
-		vector<BoundCastInfo> copy_info;
-		for (auto &info : child_cast_info) {
-			copy_info.push_back(info.Copy());
-		}
-		return make_uniq<StructBoundCastData>(std::move(copy_info), target);
-	}
-};
-
-struct MapBoundCastData : public BoundCastData {
-	MapBoundCastData(BoundCastInfo key_cast, BoundCastInfo value_cast)
-	    : key_cast(std::move(key_cast)), value_cast(std::move(value_cast)) {
-	}
-
-	BoundCastInfo key_cast;
-	BoundCastInfo value_cast;
-
-	static unique_ptr<BoundCastData> BindMapToMapCast(BindCastInput &input, const LogicalType &source,
-	                                                  const LogicalType &target);
-
-public:
-	unique_ptr<BoundCastData> Copy() const override {
-		return make_uniq<MapBoundCastData>(key_cast.Copy(), value_cast.Copy());
-	}
-};
-
-=======
->>>>>>> 4be6bdb5
 struct DefaultCasts {
 	DUCKDB_API static BoundCastInfo GetDefaultCastFunction(BindCastInput &input, const LogicalType &source,
 	                                                       const LogicalType &target);
