--- conflicted
+++ resolved
@@ -9,15 +9,8 @@
 	D_ASSERT(op.collection);
 
 	// create a PhysicalChunkScan pointing towards the owned collection
-<<<<<<< HEAD
-	auto chunk_scan =
-	    make_uniq<PhysicalColumnDataScan>(op.types, PhysicalOperatorType::COLUMN_DATA_SCAN, op.estimated_cardinality);
-	chunk_scan->owned_collection = std::move(op.collection);
-	chunk_scan->collection = chunk_scan->owned_collection.get();
-=======
 	auto chunk_scan = make_uniq<PhysicalColumnDataScan>(op.types, PhysicalOperatorType::COLUMN_DATA_SCAN,
 	                                                    op.estimated_cardinality, std::move(op.collection));
->>>>>>> da69aeaa
 	return std::move(chunk_scan);
 }
 
