--- conflicted
+++ resolved
@@ -29,17 +29,10 @@
 	BatchedDataCollection data;
 };
 
-<<<<<<< HEAD
-SinkResultType PhysicalBatchCollector::Sink(ExecutionContext &context, GlobalSinkState &gstate,
-                                            LocalSinkState &lstate_p, DataChunk &input) const {
-	auto &state = lstate_p.Cast<BatchCollectorLocalState>();
-	state.data.Append(input, state.batch_index);
-=======
 SinkResultType PhysicalBatchCollector::Sink(ExecutionContext &context, DataChunk &chunk,
                                             OperatorSinkInput &input) const {
 	auto &state = input.local_state.Cast<BatchCollectorLocalState>();
 	state.data.Append(chunk, state.partition_info.batch_index.GetIndex());
->>>>>>> da69aeaa
 	return SinkResultType::NEED_MORE_INPUT;
 }
 
