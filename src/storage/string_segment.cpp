--- conflicted
+++ resolved
@@ -223,17 +223,11 @@
 	auto baseptr = handle->node->buffer;
 	// fetch the data from the base segment
 	auto base = baseptr + state.vector_index * vector_size;
-<<<<<<< HEAD
 	ValidityMask base_mask(base);
 	auto &result_mask = FlatVector::Validity(result);
 
 	auto base_data = (int32_t *)(base + ValidityMask::STANDARD_MASK_SIZE);
-	result.vector_type = VectorType::FLAT_VECTOR;
-=======
-	auto &base_nullmask = *((nullmask_t *)base);
-	auto base_data = (int32_t *)(base + sizeof(nullmask_t));
 	result.SetVectorType(VectorType::FLAT_VECTOR);
->>>>>>> 8b674d17
 	auto result_data = FlatVector::GetData<string_t>(result);
 
 	idx_t update_idx = 0;
