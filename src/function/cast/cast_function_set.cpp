#include "duckdb/function/cast/cast_function_set.hpp"

#include "duckdb/common/pair.hpp"
#include "duckdb/common/types/type_map.hpp"
#include "duckdb/function/cast_rules.hpp"
#include "duckdb/main/config.hpp"

namespace duckdb {

<<<<<<< HEAD
BindCastInput::BindCastInput(CastFunctionSet &function_set, BindCastInfo *info, optional_ptr<ClientContext> context)
=======
BindCastInput::BindCastInput(CastFunctionSet &function_set, optional_ptr<BindCastInfo> info,
                             optional_ptr<ClientContext> context)
>>>>>>> da69aeaa
    : function_set(function_set), info(info), context(context) {
}

BoundCastInfo BindCastInput::GetCastFunction(const LogicalType &source, const LogicalType &target) {
	GetCastFunctionInput input(context);
	return function_set.GetCastFunction(source, target, input);
}

BindCastFunction::BindCastFunction(bind_cast_function_t function_p, unique_ptr<BindCastInfo> info_p)
    : function(function_p), info(std::move(info_p)) {
}

CastFunctionSet::CastFunctionSet() : map_info(nullptr) {
	bind_functions.emplace_back(DefaultCasts::GetDefaultCastFunction);
}

CastFunctionSet &CastFunctionSet::Get(ClientContext &context) {
	return DBConfig::GetConfig(context).GetCastFunctions();
}

CastFunctionSet &CastFunctionSet::Get(DatabaseInstance &db) {
	return DBConfig::GetConfig(db).GetCastFunctions();
}

BoundCastInfo CastFunctionSet::GetCastFunction(const LogicalType &source, const LogicalType &target,
                                               GetCastFunctionInput &get_input) {
	if (source == target) {
		return DefaultCasts::NopCast;
	}
	// the first function is the default
	// we iterate the set of bind functions backwards
	for (idx_t i = bind_functions.size(); i > 0; i--) {
		auto &bind_function = bind_functions[i - 1];
		BindCastInput input(*this, bind_function.info.get(), get_input.context);
		auto result = bind_function.function(input, source, target);
		if (result.function) {
			// found a cast function! return it
			return result;
		}
	}
	// no cast found: return the default null cast
	return DefaultCasts::TryVectorNullCast;
}

struct MapCastNode {
	MapCastNode(BoundCastInfo info, int64_t implicit_cast_cost)
	    : cast_info(std::move(info)), bind_function(nullptr), implicit_cast_cost(implicit_cast_cost) {
	}
	MapCastNode(bind_cast_function_t func, int64_t implicit_cast_cost)
	    : cast_info(nullptr), bind_function(func), implicit_cast_cost(implicit_cast_cost) {
	}

	BoundCastInfo cast_info;
	bind_cast_function_t bind_function;
	int64_t implicit_cast_cost;
};

template <class MAP_VALUE_TYPE>
static auto RelaxedTypeMatch(type_map_t<MAP_VALUE_TYPE> &map, const LogicalType &type) -> decltype(map.find(type)) {
	D_ASSERT(map.find(type) == map.end()); // we shouldn't be here
	switch (type.id()) {
	case LogicalTypeId::LIST:
		return map.find(LogicalType::LIST(LogicalType::ANY));
	case LogicalTypeId::STRUCT:
		return map.find(LogicalType::STRUCT({{"any", LogicalType::ANY}}));
	case LogicalTypeId::MAP:
		for (auto it = map.begin(); it != map.end(); it++) {
			const auto &entry_type = it->first;
			if (entry_type.id() != LogicalTypeId::MAP) {
				continue;
			}
			auto &entry_key_type = MapType::KeyType(entry_type);
			auto &entry_val_type = MapType::ValueType(entry_type);
			if ((entry_key_type == LogicalType::ANY || entry_key_type == MapType::KeyType(type)) &&
			    (entry_val_type == LogicalType::ANY || entry_val_type == MapType::ValueType(type))) {
				return it;
			}
		}
		return map.end();
	case LogicalTypeId::UNION:
		return map.find(LogicalType::UNION({{"any", LogicalType::ANY}}));
	default:
		return map.find(LogicalType::ANY);
	}
}

struct MapCastInfo : public BindCastInfo {
public:
	const optional_ptr<MapCastNode> GetEntry(const LogicalType &source, const LogicalType &target) {
		auto source_type_id_entry = casts.find(source.id());
		if (source_type_id_entry == casts.end()) {
			source_type_id_entry = casts.find(LogicalTypeId::ANY);
			if (source_type_id_entry == casts.end()) {
				return nullptr;
			}
		}

		auto &source_type_entries = source_type_id_entry->second;
		auto source_type_entry = source_type_entries.find(source);
		if (source_type_entry == source_type_entries.end()) {
			source_type_entry = RelaxedTypeMatch(source_type_entries, source);
			if (source_type_entry == source_type_entries.end()) {
				return nullptr;
			}
		}

		auto &target_type_id_entries = source_type_entry->second;
		auto target_type_id_entry = target_type_id_entries.find(target.id());
		if (target_type_id_entry == target_type_id_entries.end()) {
			target_type_id_entry = target_type_id_entries.find(LogicalTypeId::ANY);
			if (target_type_id_entry == target_type_id_entries.end()) {
				return nullptr;
			}
		}

		auto &target_type_entries = target_type_id_entry->second;
		auto target_type_entry = target_type_entries.find(target);
		if (target_type_entry == target_type_entries.end()) {
			target_type_entry = RelaxedTypeMatch(target_type_entries, target);
			if (target_type_entry == target_type_entries.end()) {
				return nullptr;
			}
		}

		return &target_type_entry->second;
	}

	void AddEntry(const LogicalType &source, const LogicalType &target, MapCastNode node) {
		casts[source.id()][source][target.id()].insert(make_pair(target, std::move(node)));
	}

private:
	type_id_map_t<type_map_t<type_id_map_t<type_map_t<MapCastNode>>>> casts;
};

int64_t CastFunctionSet::ImplicitCastCost(const LogicalType &source, const LogicalType &target) {
	// check if a cast has been registered
	if (map_info) {
		auto entry = map_info->GetEntry(source, target);
		if (entry) {
			return entry->implicit_cast_cost;
		}
	}
	// if not, fallback to the default implicit cast rules
	return CastRules::ImplicitCast(source, target);
}

BoundCastInfo MapCastFunction(BindCastInput &input, const LogicalType &source, const LogicalType &target) {
	D_ASSERT(input.info);
	auto &map_info = input.info->Cast<MapCastInfo>();
	auto entry = map_info.GetEntry(source, target);
	if (entry) {
		if (entry->bind_function) {
			return entry->bind_function(input, source, target);
		}
		return entry->cast_info.Copy();
	}
	return nullptr;
}

void CastFunctionSet::RegisterCastFunction(const LogicalType &source, const LogicalType &target, BoundCastInfo function,
                                           int64_t implicit_cast_cost) {
	RegisterCastFunction(source, target, MapCastNode(std::move(function), implicit_cast_cost));
}

void CastFunctionSet::RegisterCastFunction(const LogicalType &source, const LogicalType &target,
                                           bind_cast_function_t bind_function, int64_t implicit_cast_cost) {
	RegisterCastFunction(source, target, MapCastNode(bind_function, implicit_cast_cost));
}

void CastFunctionSet::RegisterCastFunction(const LogicalType &source, const LogicalType &target, MapCastNode node) {
	if (!map_info) {
		// create the cast map and the cast map function
		auto info = make_uniq<MapCastInfo>();
		map_info = info.get();
		bind_functions.emplace_back(MapCastFunction, std::move(info));
	}
	map_info->AddEntry(source, target, std::move(node));
}

} // namespace duckdb<|MERGE_RESOLUTION|>--- conflicted
+++ resolved
@@ -7,12 +7,8 @@
 
 namespace duckdb {
 
-<<<<<<< HEAD
-BindCastInput::BindCastInput(CastFunctionSet &function_set, BindCastInfo *info, optional_ptr<ClientContext> context)
-=======
 BindCastInput::BindCastInput(CastFunctionSet &function_set, optional_ptr<BindCastInfo> info,
                              optional_ptr<ClientContext> context)
->>>>>>> da69aeaa
     : function_set(function_set), info(info), context(context) {
 }
 
