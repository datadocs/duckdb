#include "duckdb/function/table/arrow.hpp"
#include "duckdb/common/limits.hpp"
#include "duckdb/common/operator/multiply.hpp"
#include "duckdb/common/types/hugeint.hpp"
#include "duckdb/common/types/arrow_aux_data.hpp"
#include "duckdb/function/scalar/nested_functions.hpp"
#include "duckdb/common/exception/conversion_exception.hpp"
#include "duckdb/common/types/arrow_string_view_type.hpp"

namespace duckdb {

namespace {

enum class ArrowArrayPhysicalType : uint8_t { DICTIONARY_ENCODED, RUN_END_ENCODED, DEFAULT };

ArrowArrayPhysicalType GetArrowArrayPhysicalType(const ArrowType &type) {
	if (type.HasDictionary()) {
		return ArrowArrayPhysicalType::DICTIONARY_ENCODED;
	}
	if (type.RunEndEncoded()) {
		return ArrowArrayPhysicalType::RUN_END_ENCODED;
	}
	return ArrowArrayPhysicalType::DEFAULT;
}

} // namespace

static void ShiftRight(unsigned char *ar, int size, int shift) {
	int carry = 0;
	while (shift--) {
		for (int i = size - 1; i >= 0; --i) {
			int next = (ar[i] & 1) ? 0x80 : 0;
			ar[i] = UnsafeNumericCast<unsigned char>(carry | (ar[i] >> 1));
			carry = next;
		}
	}
}

idx_t GetEffectiveOffset(ArrowArray &array, int64_t parent_offset, const ArrowScanLocalState &state,
                         int64_t nested_offset = -1) {
	if (nested_offset != -1) {
		// The parent of this array is a list
		// We just ignore the parent offset, it's already applied to the list
		return UnsafeNumericCast<idx_t>(array.offset + nested_offset);
	}
	// Parent offset is set in the case of a struct, it applies to all child arrays
	// 'chunk_offset' is how much of the chunk we've already scanned, in case the chunk size exceeds
	// STANDARD_VECTOR_SIZE
	return UnsafeNumericCast<idx_t>(array.offset + parent_offset) + state.chunk_offset;
}

template <class T>
T *ArrowBufferData(ArrowArray &array, idx_t buffer_idx) {
	return (T *)array.buffers[buffer_idx]; // NOLINT
}

static void GetValidityMask(ValidityMask &mask, ArrowArray &array, const ArrowScanLocalState &scan_state, idx_t size,
                            int64_t parent_offset, int64_t nested_offset = -1, bool add_null = false) {
	// In certains we don't need to or cannot copy arrow's validity mask to duckdb.
	//
	// The conditions where we do want to copy arrow's mask to duckdb are:
	// 1. nulls exist
	// 2. n_buffers > 0, meaning the array's arrow type is not `null`
	// 3. the validity buffer (the first buffer) is not a nullptr
	if (array.null_count != 0 && array.n_buffers > 0 && array.buffers[0]) {
		auto bit_offset = GetEffectiveOffset(array, parent_offset, scan_state, nested_offset);
		mask.EnsureWritable();
#if STANDARD_VECTOR_SIZE > 64
		auto n_bitmask_bytes = (size + 8 - 1) / 8;
		if (bit_offset % 8 == 0) {
			//! just memcpy nullmask
			memcpy((void *)mask.GetData(), ArrowBufferData<uint8_t>(array, 0) + bit_offset / 8, n_bitmask_bytes);
		} else {
			//! need to re-align nullmask
			vector<uint8_t> temp_nullmask(n_bitmask_bytes + 1);
			memcpy(temp_nullmask.data(), ArrowBufferData<uint8_t>(array, 0) + bit_offset / 8, n_bitmask_bytes + 1);
			ShiftRight(temp_nullmask.data(), NumericCast<int>(n_bitmask_bytes + 1),
			           bit_offset % 8); //! why this has to be a right shift is a mystery to me
			memcpy((void *)mask.GetData(), data_ptr_cast(temp_nullmask.data()), n_bitmask_bytes);
		}
#else
		auto byte_offset = bit_offset / 8;
		auto source_data = ArrowBufferData<uint8_t>(array, 0);
		bit_offset %= 8;
		for (idx_t i = 0; i < size; i++) {
			mask.Set(i, source_data[byte_offset] & (1 << bit_offset));
			bit_offset++;
			if (bit_offset == 8) {
				bit_offset = 0;
				byte_offset++;
			}
		}
#endif
	}
	if (add_null) {
		//! We are setting a validity mask of the data part of dictionary vector
		//! For some reason, Nulls are allowed to be indexes, hence we need to set the last element here to be null
		//! We might have to resize the mask
		mask.Resize(size, size + 1);
		mask.SetInvalid(size);
	}
}

static void SetValidityMask(Vector &vector, ArrowArray &array, const ArrowScanLocalState &scan_state, idx_t size,
                            int64_t parent_offset, int64_t nested_offset, bool add_null = false) {
	D_ASSERT(vector.GetVectorType() == VectorType::FLAT_VECTOR);
	auto &mask = FlatVector::Validity(vector);
	GetValidityMask(mask, array, scan_state, size, parent_offset, nested_offset, add_null);
}

static void ColumnArrowToDuckDBRunEndEncoded(Vector &vector, ArrowArray &array, ArrowArrayScanState &array_state,
                                             idx_t size, const ArrowType &arrow_type, int64_t nested_offset = -1,
                                             ValidityMask *parent_mask = nullptr, uint64_t parent_offset = 0);

static void ColumnArrowToDuckDB(Vector &vector, ArrowArray &array, ArrowArrayScanState &array_state, idx_t size,
                                const ArrowType &arrow_type, int64_t nested_offset = -1,
                                ValidityMask *parent_mask = nullptr, uint64_t parent_offset = 0);

static void ColumnArrowToDuckDBDictionary(Vector &vector, ArrowArray &array, ArrowArrayScanState &array_state,
                                          idx_t size, const ArrowType &arrow_type, int64_t nested_offset = -1,
                                          ValidityMask *parent_mask = nullptr, uint64_t parent_offset = 0);

namespace {

struct ArrowListOffsetData {
	idx_t list_size = 0;
	idx_t start_offset = 0;
};

} // namespace

template <class BUFFER_TYPE>
static ArrowListOffsetData ConvertArrowListOffsetsTemplated(Vector &vector, ArrowArray &array, idx_t size,
                                                            idx_t effective_offset) {
	ArrowListOffsetData result;
	auto &start_offset = result.start_offset;
	auto &list_size = result.list_size;

	idx_t cur_offset = 0;
	auto offsets = ArrowBufferData<BUFFER_TYPE>(array, 1) + effective_offset;
	start_offset = offsets[0];
	auto list_data = FlatVector::GetData<list_entry_t>(vector);
	for (idx_t i = 0; i < size; i++) {
		auto &le = list_data[i];
		le.offset = cur_offset;
		le.length = offsets[i + 1] - offsets[i];
		cur_offset += le.length;
	}
	list_size = offsets[size];
	list_size -= start_offset;
	return result;
}

template <class BUFFER_TYPE>
static ArrowListOffsetData ConvertArrowListViewOffsetsTemplated(Vector &vector, ArrowArray &array, idx_t size,
                                                                idx_t effective_offset) {
	ArrowListOffsetData result;
	auto &start_offset = result.start_offset;
	auto &list_size = result.list_size;

	list_size = 0;
	auto offsets = ArrowBufferData<BUFFER_TYPE>(array, 1) + effective_offset;
	auto sizes = ArrowBufferData<BUFFER_TYPE>(array, 2) + effective_offset;

	// In ListArrays the offsets have to be sequential
	// ListViewArrays do not have this same constraint
	// for that reason we need to keep track of the lowest offset, so we can skip all the data that comes before it
	// when we scan the child data

	auto lowest_offset = size ? offsets[0] : 0;
	auto list_data = FlatVector::GetData<list_entry_t>(vector);
	for (idx_t i = 0; i < size; i++) {
		auto &le = list_data[i];
		le.offset = offsets[i];
		le.length = sizes[i];
		list_size += le.length;
		if (sizes[i] != 0) {
			lowest_offset = MinValue(lowest_offset, offsets[i]);
		}
	}
	start_offset = lowest_offset;
	if (start_offset) {
		// We start scanning the child data at the 'start_offset' so we need to fix up the created list entries
		for (idx_t i = 0; i < size; i++) {
			auto &le = list_data[i];
			le.offset = le.offset <= start_offset ? 0 : le.offset - start_offset;
		}
	}
	return result;
}

static ArrowListOffsetData ConvertArrowListOffsets(Vector &vector, ArrowArray &array, idx_t size,
                                                   const ArrowType &arrow_type, idx_t effective_offset) {
	auto &list_info = arrow_type.GetTypeInfo<ArrowListInfo>();
	auto size_type = list_info.GetSizeType();
	if (list_info.IsView()) {
		if (size_type == ArrowVariableSizeType::NORMAL) {
			return ConvertArrowListViewOffsetsTemplated<uint32_t>(vector, array, size, effective_offset);
		} else {
			D_ASSERT(size_type == ArrowVariableSizeType::SUPER_SIZE);
			return ConvertArrowListViewOffsetsTemplated<uint64_t>(vector, array, size, effective_offset);
		}
	} else {
		if (size_type == ArrowVariableSizeType::NORMAL) {
			return ConvertArrowListOffsetsTemplated<uint32_t>(vector, array, size, effective_offset);
		} else {
			D_ASSERT(size_type == ArrowVariableSizeType::SUPER_SIZE);
			return ConvertArrowListOffsetsTemplated<uint64_t>(vector, array, size, effective_offset);
		}
	}
}

static void ArrowToDuckDBList(Vector &vector, ArrowArray &array, ArrowArrayScanState &array_state, idx_t size,
                              const ArrowType &arrow_type, int64_t nested_offset, ValidityMask *parent_mask,
                              int64_t parent_offset) {
	auto &scan_state = array_state.state;

	auto &list_info = arrow_type.GetTypeInfo<ArrowListInfo>();
	SetValidityMask(vector, array, scan_state, size, parent_offset, nested_offset);

	auto effective_offset = GetEffectiveOffset(array, parent_offset, scan_state, nested_offset);
	auto list_data = ConvertArrowListOffsets(vector, array, size, arrow_type, effective_offset);
	auto &start_offset = list_data.start_offset;
	auto &list_size = list_data.list_size;

	ListVector::Reserve(vector, list_size);
	ListVector::SetListSize(vector, list_size);
	auto &child_vector = ListVector::GetEntry(vector);
	SetValidityMask(child_vector, *array.children[0], scan_state, list_size, array.offset,
	                NumericCast<int64_t>(start_offset));
	auto &list_mask = FlatVector::Validity(vector);
	if (parent_mask) {
		//! Since this List is owned by a struct we must guarantee their validity map matches on Null
		if (!parent_mask->AllValid()) {
			for (idx_t i = 0; i < size; i++) {
				if (!parent_mask->RowIsValid(i)) {
					list_mask.SetInvalid(i);
				}
			}
		}
	}
	auto &child_state = array_state.GetChild(0);
	auto &child_array = *array.children[0];
	auto &child_type = list_info.GetChild();

	if (list_size == 0 && start_offset == 0) {
		D_ASSERT(!child_array.dictionary);
		ColumnArrowToDuckDB(child_vector, child_array, child_state, list_size, child_type, -1);
		return;
	}

	auto array_physical_type = GetArrowArrayPhysicalType(child_type);
	switch (array_physical_type) {
	case ArrowArrayPhysicalType::DICTIONARY_ENCODED:
		// TODO: add support for offsets
		ColumnArrowToDuckDBDictionary(child_vector, child_array, child_state, list_size, child_type,
		                              NumericCast<int64_t>(start_offset));
		break;
	case ArrowArrayPhysicalType::RUN_END_ENCODED:
		ColumnArrowToDuckDBRunEndEncoded(child_vector, child_array, child_state, list_size, child_type,
		                                 NumericCast<int64_t>(start_offset));
		break;
	case ArrowArrayPhysicalType::DEFAULT:
		ColumnArrowToDuckDB(child_vector, child_array, child_state, list_size, child_type,
		                    NumericCast<int64_t>(start_offset));
		break;
	default:
		throw NotImplementedException("ArrowArrayPhysicalType not recognized");
	}
}

static void ArrowToDuckDBArray(Vector &vector, ArrowArray &array, ArrowArrayScanState &array_state, idx_t size,
                               const ArrowType &arrow_type, int64_t nested_offset, ValidityMask *parent_mask,
                               int64_t parent_offset) {

	auto &array_info = arrow_type.GetTypeInfo<ArrowArrayInfo>();
	auto &scan_state = array_state.state;
	auto array_size = array_info.FixedSize();
	auto child_count = array_size * size;
	auto child_offset = GetEffectiveOffset(array, parent_offset, scan_state, nested_offset) * array_size;

	SetValidityMask(vector, array, scan_state, size, parent_offset, nested_offset);

	auto &child_vector = ArrayVector::GetEntry(vector);
	SetValidityMask(child_vector, *array.children[0], scan_state, child_count, array.offset,
	                NumericCast<int64_t>(child_offset));

	auto &array_mask = FlatVector::Validity(vector);
	if (parent_mask) {
		//! Since this List is owned by a struct we must guarantee their validity map matches on Null
		if (!parent_mask->AllValid()) {
			for (idx_t i = 0; i < size; i++) {
				if (!parent_mask->RowIsValid(i)) {
					array_mask.SetInvalid(i);
				}
			}
		}
	}

	// Broadcast the validity mask to the child vector
	if (!array_mask.AllValid()) {
		auto &child_validity_mask = FlatVector::Validity(child_vector);
		for (idx_t i = 0; i < size; i++) {
			if (!array_mask.RowIsValid(i)) {
				for (idx_t j = 0; j < array_size; j++) {
					child_validity_mask.SetInvalid(i * array_size + j);
				}
			}
		}
	}

	auto &child_state = array_state.GetChild(0);
	auto &child_array = *array.children[0];
	auto &child_type = array_info.GetChild();
	if (child_count == 0 && child_offset == 0) {
		D_ASSERT(!child_array.dictionary);
		ColumnArrowToDuckDB(child_vector, child_array, child_state, child_count, child_type, -1);
	} else {
		if (child_array.dictionary) {
			ColumnArrowToDuckDBDictionary(child_vector, child_array, child_state, child_count, child_type,
			                              NumericCast<int64_t>(child_offset));
		} else {
			ColumnArrowToDuckDB(child_vector, child_array, child_state, child_count, child_type,
			                    NumericCast<int64_t>(child_offset));
		}
	}
}

static void ArrowToDuckDBBlob(Vector &vector, ArrowArray &array, const ArrowScanLocalState &scan_state, idx_t size,
                              const ArrowType &arrow_type, int64_t nested_offset, int64_t parent_offset) {
	SetValidityMask(vector, array, scan_state, size, parent_offset, nested_offset);
	auto &string_info = arrow_type.GetTypeInfo<ArrowStringInfo>();
	auto size_type = string_info.GetSizeType();
	if (size_type == ArrowVariableSizeType::FIXED_SIZE) {
		auto fixed_size = string_info.FixedSize();
		//! Have to check validity mask before setting this up
		idx_t offset = GetEffectiveOffset(array, parent_offset, scan_state, nested_offset) * fixed_size;
		auto cdata = ArrowBufferData<char>(array, 1);
		for (idx_t row_idx = 0; row_idx < size; row_idx++) {
			if (FlatVector::IsNull(vector, row_idx)) {
				continue;
			}
			auto bptr = cdata + offset;
			auto blob_len = fixed_size;
			FlatVector::GetData<string_t>(vector)[row_idx] = StringVector::AddStringOrBlob(vector, bptr, blob_len);
			offset += blob_len;
		}
	} else if (size_type == ArrowVariableSizeType::NORMAL) {
		auto offsets =
		    ArrowBufferData<uint32_t>(array, 1) + GetEffectiveOffset(array, parent_offset, scan_state, nested_offset);
		auto cdata = ArrowBufferData<char>(array, 2);
		for (idx_t row_idx = 0; row_idx < size; row_idx++) {
			if (FlatVector::IsNull(vector, row_idx)) {
				continue;
			}
			auto bptr = cdata + offsets[row_idx];
			auto blob_len = offsets[row_idx + 1] - offsets[row_idx];
			FlatVector::GetData<string_t>(vector)[row_idx] = StringVector::AddStringOrBlob(vector, bptr, blob_len);
		}
	} else {
		//! Check if last offset is higher than max uint32
		if (ArrowBufferData<uint64_t>(array, 1)[array.length] > NumericLimits<uint32_t>::Maximum()) { // LCOV_EXCL_START
			throw ConversionException("DuckDB does not support Blobs over 4GB");
		} // LCOV_EXCL_STOP
		auto offsets =
		    ArrowBufferData<uint64_t>(array, 1) + GetEffectiveOffset(array, parent_offset, scan_state, nested_offset);
		auto cdata = ArrowBufferData<char>(array, 2);
		for (idx_t row_idx = 0; row_idx < size; row_idx++) {
			if (FlatVector::IsNull(vector, row_idx)) {
				continue;
			}
			auto bptr = cdata + offsets[row_idx];
			auto blob_len = offsets[row_idx + 1] - offsets[row_idx];
			FlatVector::GetData<string_t>(vector)[row_idx] = StringVector::AddStringOrBlob(vector, bptr, blob_len);
		}
	}
}

static void ArrowToDuckDBMapVerify(Vector &vector, idx_t count) {
	auto valid_check = MapVector::CheckMapValidity(vector, count);
	switch (valid_check) {
	case MapInvalidReason::VALID:
		break;
	case MapInvalidReason::DUPLICATE_KEY: {
		throw InvalidInputException("Arrow map contains duplicate key, which isn't supported by DuckDB map type");
	}
	case MapInvalidReason::NULL_KEY: {
		throw InvalidInputException("Arrow map contains NULL as map key, which isn't supported by DuckDB map type");
	}
	case MapInvalidReason::NULL_KEY_LIST: {
		throw InvalidInputException("Arrow map contains NULL as key list, which isn't supported by DuckDB map type");
	}
	default: {
		throw InternalException("MapInvalidReason not implemented");
	}
	}
}

template <class T>
static void SetVectorString(Vector &vector, idx_t size, char *cdata, T *offsets) {
	auto strings = FlatVector::GetData<string_t>(vector);
	for (idx_t row_idx = 0; row_idx < size; row_idx++) {
		if (FlatVector::IsNull(vector, row_idx)) {
			continue;
		}
		auto cptr = cdata + offsets[row_idx];
		auto str_len = offsets[row_idx + 1] - offsets[row_idx];
		if (str_len > NumericLimits<uint32_t>::Maximum()) { // LCOV_EXCL_START
			throw ConversionException("DuckDB does not support Strings over 4GB");
		} // LCOV_EXCL_STOP
		strings[row_idx] = string_t(cptr, UnsafeNumericCast<uint32_t>(str_len));
	}
}

static void SetVectorStringView(Vector &vector, idx_t size, ArrowArray &array, idx_t current_pos) {
	auto strings = FlatVector::GetData<string_t>(vector);
	auto arrow_string = ArrowBufferData<arrow_string_view_t>(array, 1) + current_pos;

	for (idx_t row_idx = 0; row_idx < size; row_idx++) {
		if (FlatVector::IsNull(vector, row_idx)) {
			continue;
		}
		auto length = UnsafeNumericCast<uint32_t>(arrow_string[row_idx].Length());
		if (arrow_string[row_idx].IsInline()) {
			//	This string is inlined
			//  | Bytes 0-3  | Bytes 4-15                            |
			//  |------------|---------------------------------------|
			//  | length     | data (padded with 0)                  |
			strings[row_idx] = string_t(arrow_string[row_idx].GetInlineData(), length);
		} else {
			//  This string is not inlined, we have to check a different buffer and offsets
			//  | Bytes 0-3  | Bytes 4-7  | Bytes 8-11 | Bytes 12-15 |
			//  |------------|------------|------------|-------------|
			//  | length     | prefix     | buf. index | offset      |
			auto buffer_index = UnsafeNumericCast<uint32_t>(arrow_string[row_idx].GetBufferIndex());
			int32_t offset = arrow_string[row_idx].GetOffset();
			D_ASSERT(array.n_buffers > 2 + buffer_index);
			auto c_data = ArrowBufferData<char>(array, 2 + buffer_index);
			strings[row_idx] = string_t(&c_data[offset], length);
		}
	}
}

static void DirectConversion(Vector &vector, ArrowArray &array, const ArrowScanLocalState &scan_state,
                             int64_t nested_offset, uint64_t parent_offset) {
	auto internal_type = GetTypeIdSize(vector.GetType().InternalType());
	auto data_ptr =
	    ArrowBufferData<data_t>(array, 1) +
	    internal_type * GetEffectiveOffset(array, NumericCast<int64_t>(parent_offset), scan_state, nested_offset);
	FlatVector::SetData(vector, data_ptr);
}

template <class T>
static void TimeConversion(Vector &vector, ArrowArray &array, const ArrowScanLocalState &scan_state,
                           int64_t nested_offset, int64_t parent_offset, idx_t size, int64_t conversion) {
	auto tgt_ptr = FlatVector::GetData<dtime_t>(vector);
	auto &validity_mask = FlatVector::Validity(vector);
	auto src_ptr = (T *)array.buffers[1] + GetEffectiveOffset(array, parent_offset, scan_state, nested_offset);
	for (idx_t row = 0; row < size; row++) {
		if (!validity_mask.RowIsValid(row)) {
			continue;
		}
		if (!TryMultiplyOperator::Operation((int64_t)src_ptr[row], conversion, tgt_ptr[row].micros)) {
			throw ConversionException("Could not convert Time to Microsecond");
		}
	}
}

static void TimestampTZConversion(Vector &vector, ArrowArray &array, const ArrowScanLocalState &scan_state,
                                  int64_t nested_offset, int64_t parent_offset, idx_t size, int64_t conversion) {
	auto tgt_ptr = FlatVector::GetData<timestamp_t>(vector);
	auto &validity_mask = FlatVector::Validity(vector);
	auto src_ptr =
	    ArrowBufferData<int64_t>(array, 1) + GetEffectiveOffset(array, parent_offset, scan_state, nested_offset);
	for (idx_t row = 0; row < size; row++) {
		if (!validity_mask.RowIsValid(row)) {
			continue;
		}
		if (!TryMultiplyOperator::Operation(src_ptr[row], conversion, tgt_ptr[row].value)) {
			throw ConversionException("Could not convert TimestampTZ to Microsecond");
		}
	}
}

static void IntervalConversionUs(Vector &vector, ArrowArray &array, const ArrowScanLocalState &scan_state,
                                 int64_t nested_offset, int64_t parent_offset, idx_t size, int64_t conversion) {
	auto tgt_ptr = FlatVector::GetData<interval_t>(vector);
	auto src_ptr =
	    ArrowBufferData<int64_t>(array, 1) + GetEffectiveOffset(array, parent_offset, scan_state, nested_offset);
	for (idx_t row = 0; row < size; row++) {
		tgt_ptr[row].days = 0;
		tgt_ptr[row].months = 0;
		if (!TryMultiplyOperator::Operation(src_ptr[row], conversion, tgt_ptr[row].micros)) {
			throw ConversionException("Could not convert Interval to Microsecond");
		}
	}
}

static void IntervalConversionMonths(Vector &vector, ArrowArray &array, const ArrowScanLocalState &scan_state,
                                     int64_t nested_offset, int64_t parent_offset, idx_t size) {
	auto tgt_ptr = FlatVector::GetData<interval_t>(vector);
	auto src_ptr =
	    ArrowBufferData<int32_t>(array, 1) + GetEffectiveOffset(array, parent_offset, scan_state, nested_offset);
	for (idx_t row = 0; row < size; row++) {
		tgt_ptr[row].days = 0;
		tgt_ptr[row].micros = 0;
		tgt_ptr[row].months = src_ptr[row];
	}
}

static void IntervalConversionMonthDayNanos(Vector &vector, ArrowArray &array, const ArrowScanLocalState &scan_state,
                                            int64_t nested_offset, int64_t parent_offset, idx_t size) {
	auto tgt_ptr = FlatVector::GetData<interval_t>(vector);
	auto src_ptr =
	    ArrowBufferData<ArrowInterval>(array, 1) + GetEffectiveOffset(array, parent_offset, scan_state, nested_offset);
	for (idx_t row = 0; row < size; row++) {
		tgt_ptr[row].days = src_ptr[row].days;
		tgt_ptr[row].micros = src_ptr[row].nanoseconds / Interval::NANOS_PER_MICRO;
		tgt_ptr[row].months = src_ptr[row].months;
	}
}

// Find the index of the first run-end that is strictly greater than the offset.
// count is returned if no such run-end is found.
template <class RUN_END_TYPE>
static idx_t FindRunIndex(const RUN_END_TYPE *run_ends, idx_t count, idx_t offset) {
	// Binary-search within the [0, count) range. For example:
	// [0, 0, 0, 1, 1, 2] encoded as
	// run_ends: [3, 5, 6]:
	// 0, 1, 2 -> 0
	//    3, 4 -> 1
	//       5 -> 2
	// 6, 7 .. -> 3 (3 == count [not found])
	idx_t begin = 0;
	idx_t end = count;
	while (begin < end) {
		idx_t middle = (begin + end) / 2;
		// begin < end implies middle < end
		if (offset >= static_cast<idx_t>(run_ends[middle])) {
			// keep searching in [middle + 1, end)
			begin = middle + 1;
		} else {
			// offset < run_ends[middle], so keep searching in [begin, middle)
			end = middle;
		}
	}
	return begin;
}

template <class RUN_END_TYPE, class VALUE_TYPE>
static void FlattenRunEnds(Vector &result, ArrowRunEndEncodingState &run_end_encoding, idx_t compressed_size,
                           idx_t scan_offset, idx_t count) {
	auto &runs = *run_end_encoding.run_ends;
	auto &values = *run_end_encoding.values;

	UnifiedVectorFormat run_end_format;
	UnifiedVectorFormat value_format;
	runs.ToUnifiedFormat(compressed_size, run_end_format);
	values.ToUnifiedFormat(compressed_size, value_format);
	auto run_ends_data = run_end_format.GetData<RUN_END_TYPE>(run_end_format);
	auto values_data = value_format.GetData<VALUE_TYPE>(value_format);
	auto result_data = FlatVector::GetData<VALUE_TYPE>(result);
	auto &validity = FlatVector::Validity(result);

	// According to the arrow spec, the 'run_ends' array is always valid
	// so we will assume this is true and not check the validity map

	// Now construct the result vector from the run_ends and the values

	auto run = FindRunIndex(run_ends_data, compressed_size, scan_offset);
	idx_t logical_index = scan_offset;
	idx_t index = 0;
	if (value_format.validity.AllValid()) {
		// None of the compressed values are NULL
		for (; run < compressed_size; run++) {
			auto run_end_index = run_end_format.sel->get_index(run);
			auto value_index = value_format.sel->get_index(run);
			auto &value = values_data[value_index];
			auto run_end = static_cast<idx_t>(run_ends_data[run_end_index]);

			D_ASSERT(run_end > (logical_index + index));
			auto to_scan = run_end - (logical_index + index);
			// Cap the amount to scan so we don't go over size
			to_scan = MinValue<idx_t>(to_scan, (count - index));

			for (idx_t i = 0; i < to_scan; i++) {
				result_data[index + i] = value;
			}
			index += to_scan;
			if (index >= count) {
				if (logical_index + index >= run_end) {
					// The last run was completed, forward the run index
					run++;
				}
				break;
			}
		}
	} else {
		for (; run < compressed_size; run++) {
			auto run_end_index = run_end_format.sel->get_index(run);
			auto value_index = value_format.sel->get_index(run);
			auto run_end = static_cast<idx_t>(run_ends_data[run_end_index]);

			D_ASSERT(run_end > (logical_index + index));
			auto to_scan = run_end - (logical_index + index);
			// Cap the amount to scan so we don't go over size
			to_scan = MinValue<idx_t>(to_scan, (count - index));

			if (value_format.validity.RowIsValidUnsafe(value_index)) {
				auto &value = values_data[value_index];
				for (idx_t i = 0; i < to_scan; i++) {
					result_data[index + i] = value;
					validity.SetValid(index + i);
				}
			} else {
				for (idx_t i = 0; i < to_scan; i++) {
					validity.SetInvalid(index + i);
				}
			}
			index += to_scan;
			if (index >= count) {
				if (logical_index + index >= run_end) {
					// The last run was completed, forward the run index
					run++;
				}
				break;
			}
		}
	}
}

template <class RUN_END_TYPE>
static void FlattenRunEndsSwitch(Vector &result, ArrowRunEndEncodingState &run_end_encoding, idx_t compressed_size,
                                 idx_t scan_offset, idx_t size) {
	auto &values = *run_end_encoding.values;
	auto physical_type = values.GetType().InternalType();

	switch (physical_type) {
	case PhysicalType::INT8:
		FlattenRunEnds<RUN_END_TYPE, int8_t>(result, run_end_encoding, compressed_size, scan_offset, size);
		break;
	case PhysicalType::INT16:
		FlattenRunEnds<RUN_END_TYPE, int16_t>(result, run_end_encoding, compressed_size, scan_offset, size);
		break;
	case PhysicalType::INT32:
		FlattenRunEnds<RUN_END_TYPE, int32_t>(result, run_end_encoding, compressed_size, scan_offset, size);
		break;
	case PhysicalType::INT64:
		FlattenRunEnds<RUN_END_TYPE, int64_t>(result, run_end_encoding, compressed_size, scan_offset, size);
		break;
	case PhysicalType::INT128:
		FlattenRunEnds<RUN_END_TYPE, hugeint_t>(result, run_end_encoding, compressed_size, scan_offset, size);
		break;
	case PhysicalType::UINT8:
		FlattenRunEnds<RUN_END_TYPE, uint8_t>(result, run_end_encoding, compressed_size, scan_offset, size);
		break;
	case PhysicalType::UINT16:
		FlattenRunEnds<RUN_END_TYPE, uint16_t>(result, run_end_encoding, compressed_size, scan_offset, size);
		break;
	case PhysicalType::UINT32:
		FlattenRunEnds<RUN_END_TYPE, uint32_t>(result, run_end_encoding, compressed_size, scan_offset, size);
		break;
	case PhysicalType::UINT64:
		FlattenRunEnds<RUN_END_TYPE, uint64_t>(result, run_end_encoding, compressed_size, scan_offset, size);
		break;
	case PhysicalType::BOOL:
		FlattenRunEnds<RUN_END_TYPE, bool>(result, run_end_encoding, compressed_size, scan_offset, size);
		break;
	case PhysicalType::FLOAT:
		FlattenRunEnds<RUN_END_TYPE, float>(result, run_end_encoding, compressed_size, scan_offset, size);
		break;
	case PhysicalType::DOUBLE:
		FlattenRunEnds<RUN_END_TYPE, double>(result, run_end_encoding, compressed_size, scan_offset, size);
		break;
	case PhysicalType::INTERVAL:
		FlattenRunEnds<RUN_END_TYPE, interval_t>(result, run_end_encoding, compressed_size, scan_offset, size);
		break;
	case PhysicalType::VARCHAR: {
		// Share the string heap, we don't need to allocate new strings, we just reference the existing ones
		result.SetAuxiliary(values.GetAuxiliary());
		FlattenRunEnds<RUN_END_TYPE, string_t>(result, run_end_encoding, compressed_size, scan_offset, size);
		break;
	}
	default:
		throw NotImplementedException("RunEndEncoded value type '%s' not supported yet", TypeIdToString(physical_type));
	}
}

static void ColumnArrowToDuckDBRunEndEncoded(Vector &vector, ArrowArray &array, ArrowArrayScanState &array_state,
                                             idx_t size, const ArrowType &arrow_type, int64_t nested_offset,
                                             ValidityMask *parent_mask, uint64_t parent_offset) {
	// Scan the 'run_ends' array
	D_ASSERT(array.n_children == 2);
	auto &run_ends_array = *array.children[0];
	auto &values_array = *array.children[1];

	auto &struct_info = arrow_type.GetTypeInfo<ArrowStructInfo>();
	auto &run_ends_type = struct_info.GetChild(0);
	auto &values_type = struct_info.GetChild(1);
	D_ASSERT(vector.GetType() == values_type.GetDuckType());

	auto &scan_state = array_state.state;

	D_ASSERT(run_ends_array.length == values_array.length);
	auto compressed_size = NumericCast<idx_t>(run_ends_array.length);
	// Create a vector for the run ends and the values
	auto &run_end_encoding = array_state.RunEndEncoding();
	if (!run_end_encoding.run_ends) {
		// The run ends and values have not been scanned yet for this array
		D_ASSERT(!run_end_encoding.values);
		run_end_encoding.run_ends = make_uniq<Vector>(run_ends_type.GetDuckType(), compressed_size);
		run_end_encoding.values = make_uniq<Vector>(values_type.GetDuckType(), compressed_size);

		ColumnArrowToDuckDB(*run_end_encoding.run_ends, run_ends_array, array_state, compressed_size, run_ends_type);
		auto &values = *run_end_encoding.values;
		SetValidityMask(values, values_array, scan_state, compressed_size, NumericCast<int64_t>(parent_offset),
		                nested_offset);
		ColumnArrowToDuckDB(values, values_array, array_state, compressed_size, values_type);
	}

	idx_t scan_offset = GetEffectiveOffset(array, NumericCast<int64_t>(parent_offset), scan_state, nested_offset);
	auto physical_type = run_ends_type.GetDuckType().InternalType();
	switch (physical_type) {
	case PhysicalType::INT16:
		FlattenRunEndsSwitch<int16_t>(vector, run_end_encoding, compressed_size, scan_offset, size);
		break;
	case PhysicalType::INT32:
		FlattenRunEndsSwitch<int32_t>(vector, run_end_encoding, compressed_size, scan_offset, size);
		break;
	case PhysicalType::INT64:
		FlattenRunEndsSwitch<int32_t>(vector, run_end_encoding, compressed_size, scan_offset, size);
		break;
	default:
		throw NotImplementedException("Type '%s' not implemented for RunEndEncoding", TypeIdToString(physical_type));
	}
}

static void ColumnArrowToDuckDB(Vector &vector, ArrowArray &array, ArrowArrayScanState &array_state, idx_t size,
                                const ArrowType &arrow_type, int64_t nested_offset, ValidityMask *parent_mask,
                                uint64_t parent_offset) {
	auto &scan_state = array_state.state;
	D_ASSERT(!array.dictionary);

	switch (vector.GetType().id()) {
	case LogicalTypeId::SQLNULL:
		vector.Reference(Value());
		break;
	case LogicalTypeId::BOOLEAN: {
		//! Arrow bit-packs boolean values
		//! Lets first figure out where we are in the source array
		auto src_ptr = ArrowBufferData<uint8_t>(array, 1) +
		               GetEffectiveOffset(array, NumericCast<int64_t>(parent_offset), scan_state, nested_offset) / 8;
		auto tgt_ptr = (uint8_t *)FlatVector::GetData(vector);
		int src_pos = 0;
		idx_t cur_bit = scan_state.chunk_offset % 8;
		if (nested_offset != -1) {
			cur_bit = NumericCast<idx_t>(nested_offset % 8);
		}
		for (idx_t row = 0; row < size; row++) {
			if ((src_ptr[src_pos] & (1 << cur_bit)) == 0) {
				tgt_ptr[row] = 0;
			} else {
				tgt_ptr[row] = 1;
			}
			cur_bit++;
			if (cur_bit == 8) {
				src_pos++;
				cur_bit = 0;
			}
		}
		break;
	}
	case LogicalTypeId::TINYINT:
	case LogicalTypeId::SMALLINT:
	case LogicalTypeId::INTEGER:
	case LogicalTypeId::FLOAT:
	case LogicalTypeId::DOUBLE:
	case LogicalTypeId::UTINYINT:
	case LogicalTypeId::USMALLINT:
	case LogicalTypeId::UINTEGER:
	case LogicalTypeId::UBIGINT:
	case LogicalTypeId::BIGINT:
	case LogicalTypeId::HUGEINT:
	case LogicalTypeId::UHUGEINT:
	case LogicalTypeId::TIMESTAMP:
	case LogicalTypeId::TIMESTAMP_SEC:
	case LogicalTypeId::TIMESTAMP_MS:
	case LogicalTypeId::TIMESTAMP_NS: {
		DirectConversion(vector, array, scan_state, nested_offset, parent_offset);
		break;
	}
	case LogicalTypeId::VARCHAR: {
		auto &string_info = arrow_type.GetTypeInfo<ArrowStringInfo>();
		auto size_type = string_info.GetSizeType();
		switch (size_type) {
		case ArrowVariableSizeType::SUPER_SIZE: {
			auto cdata = ArrowBufferData<char>(array, 2);
			auto offsets = ArrowBufferData<uint64_t>(array, 1) +
			               GetEffectiveOffset(array, NumericCast<int64_t>(parent_offset), scan_state, nested_offset);
			SetVectorString(vector, size, cdata, offsets);
			break;
		}
		case ArrowVariableSizeType::NORMAL:
		case ArrowVariableSizeType::FIXED_SIZE: {
			auto cdata = ArrowBufferData<char>(array, 2);
			auto offsets = ArrowBufferData<uint32_t>(array, 1) +
			               GetEffectiveOffset(array, NumericCast<int64_t>(parent_offset), scan_state, nested_offset);
			SetVectorString(vector, size, cdata, offsets);
			break;
		}
		case ArrowVariableSizeType::VIEW: {
			SetVectorStringView(
			    vector, size, array,
			    GetEffectiveOffset(array, NumericCast<int64_t>(parent_offset), scan_state, nested_offset));
			break;
		}
		}
		break;
	}
	case LogicalTypeId::DATE: {
		auto &datetime_info = arrow_type.GetTypeInfo<ArrowDateTimeInfo>();
		auto precision = datetime_info.GetDateTimeType();
		switch (precision) {
		case ArrowDateTimeType::DAYS: {
			DirectConversion(vector, array, scan_state, nested_offset, parent_offset);
			break;
		}
		case ArrowDateTimeType::MILLISECONDS: {
			//! convert date from nanoseconds to days
			auto src_ptr = ArrowBufferData<uint64_t>(array, 1) +
			               GetEffectiveOffset(array, NumericCast<int64_t>(parent_offset), scan_state, nested_offset);
			auto tgt_ptr = FlatVector::GetData<date_t>(vector);
			for (idx_t row = 0; row < size; row++) {
				tgt_ptr[row] = date_t(
				    UnsafeNumericCast<int32_t>(int64_t(src_ptr[row]) / static_cast<int64_t>(1000 * 60 * 60 * 24)));
			}
			break;
		}
		default:
			throw NotImplementedException("Unsupported precision for Date Type ");
		}
		break;
	}
	case LogicalTypeId::TIME: {
		auto &datetime_info = arrow_type.GetTypeInfo<ArrowDateTimeInfo>();
		auto precision = datetime_info.GetDateTimeType();
		switch (precision) {
		case ArrowDateTimeType::SECONDS: {
			TimeConversion<int32_t>(vector, array, scan_state, nested_offset, NumericCast<int64_t>(parent_offset), size,
			                        1000000);
			break;
		}
		case ArrowDateTimeType::MILLISECONDS: {
			TimeConversion<int32_t>(vector, array, scan_state, nested_offset, NumericCast<int64_t>(parent_offset), size,
			                        1000);
			break;
		}
		case ArrowDateTimeType::MICROSECONDS: {
			TimeConversion<int64_t>(vector, array, scan_state, nested_offset, NumericCast<int64_t>(parent_offset), size,
			                        1);
			break;
		}
		case ArrowDateTimeType::NANOSECONDS: {
			auto tgt_ptr = FlatVector::GetData<dtime_t>(vector);
			auto src_ptr = ArrowBufferData<int64_t>(array, 1) +
			               GetEffectiveOffset(array, NumericCast<int64_t>(parent_offset), scan_state, nested_offset);
			for (idx_t row = 0; row < size; row++) {
				tgt_ptr[row].micros = src_ptr[row] / 1000;
			}
			break;
		}
		default:
			throw NotImplementedException("Unsupported precision for Time Type ");
		}
		break;
	}
	case LogicalTypeId::TIMESTAMP_TZ: {
		auto &datetime_info = arrow_type.GetTypeInfo<ArrowDateTimeInfo>();
		auto precision = datetime_info.GetDateTimeType();
		switch (precision) {
		case ArrowDateTimeType::SECONDS: {
			TimestampTZConversion(vector, array, scan_state, nested_offset, NumericCast<int64_t>(parent_offset), size,
			                      1000000);
			break;
		}
		case ArrowDateTimeType::MILLISECONDS: {
			TimestampTZConversion(vector, array, scan_state, nested_offset, NumericCast<int64_t>(parent_offset), size,
			                      1000);
			break;
		}
		case ArrowDateTimeType::MICROSECONDS: {
			DirectConversion(vector, array, scan_state, nested_offset, parent_offset);
			break;
		}
		case ArrowDateTimeType::NANOSECONDS: {
			auto tgt_ptr = FlatVector::GetData<timestamp_t>(vector);
			auto src_ptr = ArrowBufferData<int64_t>(array, 1) +
			               GetEffectiveOffset(array, NumericCast<int64_t>(parent_offset), scan_state, nested_offset);
			for (idx_t row = 0; row < size; row++) {
				tgt_ptr[row].value = src_ptr[row] / 1000;
			}
			break;
		}
		default:
			throw NotImplementedException("Unsupported precision for TimestampTZ Type ");
		}
		break;
	}
	case LogicalTypeId::INTERVAL: {
		auto &datetime_info = arrow_type.GetTypeInfo<ArrowDateTimeInfo>();
		auto precision = datetime_info.GetDateTimeType();
		switch (precision) {
		case ArrowDateTimeType::SECONDS: {
			IntervalConversionUs(vector, array, scan_state, nested_offset, NumericCast<int64_t>(parent_offset), size,
			                     1000000);
			break;
		}
		case ArrowDateTimeType::DAYS:
		case ArrowDateTimeType::MILLISECONDS: {
			IntervalConversionUs(vector, array, scan_state, nested_offset, NumericCast<int64_t>(parent_offset), size,
			                     1000);
			break;
		}
		case ArrowDateTimeType::MICROSECONDS: {
			IntervalConversionUs(vector, array, scan_state, nested_offset, NumericCast<int64_t>(parent_offset), size,
			                     1);
			break;
		}
		case ArrowDateTimeType::NANOSECONDS: {
			auto tgt_ptr = FlatVector::GetData<interval_t>(vector);
			auto src_ptr = ArrowBufferData<int64_t>(array, 1) +
			               GetEffectiveOffset(array, NumericCast<int64_t>(parent_offset), scan_state, nested_offset);
			for (idx_t row = 0; row < size; row++) {
				tgt_ptr[row].micros = src_ptr[row] / 1000;
				tgt_ptr[row].days = 0;
				tgt_ptr[row].months = 0;
			}
			break;
		}
		case ArrowDateTimeType::MONTHS: {
			IntervalConversionMonths(vector, array, scan_state, nested_offset, NumericCast<int64_t>(parent_offset),
			                         size);
			break;
		}
		case ArrowDateTimeType::MONTH_DAY_NANO: {
			IntervalConversionMonthDayNanos(vector, array, scan_state, nested_offset,
			                                NumericCast<int64_t>(parent_offset), size);
			break;
		}
		default:
			throw NotImplementedException("Unsupported precision for Interval/Duration Type ");
		}
		break;
	}
	case LogicalTypeId::DECIMAL: {
		auto val_mask = FlatVector::Validity(vector);
		//! We have to convert from INT128
		auto src_ptr = ArrowBufferData<hugeint_t>(array, 1) +
		               GetEffectiveOffset(array, NumericCast<int64_t>(parent_offset), scan_state, nested_offset);
		switch (vector.GetType().InternalType()) {
		case PhysicalType::INT16: {
			auto tgt_ptr = FlatVector::GetData<int16_t>(vector);
			for (idx_t row = 0; row < size; row++) {
				if (val_mask.RowIsValid(row)) {
					auto result = Hugeint::TryCast(src_ptr[row], tgt_ptr[row]);
					D_ASSERT(result);
					(void)result;
				}
			}
			break;
		}
		case PhysicalType::INT32: {
			auto tgt_ptr = FlatVector::GetData<int32_t>(vector);
			for (idx_t row = 0; row < size; row++) {
				if (val_mask.RowIsValid(row)) {
					auto result = Hugeint::TryCast(src_ptr[row], tgt_ptr[row]);
					D_ASSERT(result);
					(void)result;
				}
			}
			break;
		}
		case PhysicalType::INT64: {
			auto tgt_ptr = FlatVector::GetData<int64_t>(vector);
			for (idx_t row = 0; row < size; row++) {
				if (val_mask.RowIsValid(row)) {
					auto result = Hugeint::TryCast(src_ptr[row], tgt_ptr[row]);
					D_ASSERT(result);
					(void)result;
				}
			}
			break;
		}
		case PhysicalType::INT128: {
			FlatVector::SetData(vector, ArrowBufferData<data_t>(array, 1) +
			                                GetTypeIdSize(vector.GetType().InternalType()) *
			                                    GetEffectiveOffset(array, NumericCast<int64_t>(parent_offset),
			                                                       scan_state, nested_offset));
			break;
		}
		default:
			throw NotImplementedException("Unsupported physical type for Decimal: %s",
			                              TypeIdToString(vector.GetType().InternalType()));
		}
		break;
	}
	case LogicalTypeId::BLOB: {
		ArrowToDuckDBBlob(vector, array, scan_state, size, arrow_type, nested_offset,
		                  NumericCast<int64_t>(parent_offset));
		break;
	}
	case LogicalTypeId::LIST: {
		ArrowToDuckDBList(vector, array, array_state, size, arrow_type, nested_offset, parent_mask,
		                  NumericCast<int64_t>(parent_offset));
		break;
	}
	case LogicalTypeId::ARRAY: {
		ArrowToDuckDBArray(vector, array, array_state, size, arrow_type, nested_offset, parent_mask,
		                   NumericCast<int64_t>(parent_offset));
		break;
	}
	case LogicalTypeId::MAP: {
		ArrowToDuckDBList(vector, array, array_state, size, arrow_type, nested_offset, parent_mask,
		                  NumericCast<int64_t>(parent_offset));
		ArrowToDuckDBMapVerify(vector, size);
		break;
	}
	case LogicalTypeId::STRUCT: {
		//! Fill the children
		auto &struct_info = arrow_type.GetTypeInfo<ArrowStructInfo>();
		auto &child_entries = StructVector::GetEntries(vector);
		auto &struct_validity_mask = FlatVector::Validity(vector);
<<<<<<< HEAD
		D_ASSERT(array.n_children == (int64_t)struct_info.ChildCount());
		for (int64_t child_idx = 0; child_idx < array.n_children; child_idx++) {
=======
		for (idx_t child_idx = 0; child_idx < NumericCast<idx_t>(array.n_children); child_idx++) {
>>>>>>> aea17405
			auto &child_entry = *child_entries[child_idx];
			auto &child_array = *array.children[child_idx];
			auto &child_type = struct_info.GetChild(child_idx);
			auto &child_state = array_state.GetChild(child_idx);

			SetValidityMask(child_entry, child_array, scan_state, size, array.offset, nested_offset);
			if (!struct_validity_mask.AllValid()) {
				auto &child_validity_mark = FlatVector::Validity(child_entry);
				for (idx_t i = 0; i < size; i++) {
					if (!struct_validity_mask.RowIsValid(i)) {
						child_validity_mark.SetInvalid(i);
					}
				}
			}

			auto array_physical_type = GetArrowArrayPhysicalType(child_type);
			switch (array_physical_type) {
			case ArrowArrayPhysicalType::DICTIONARY_ENCODED:
				ColumnArrowToDuckDBDictionary(child_entry, child_array, child_state, size, child_type, nested_offset,
				                              &struct_validity_mask, NumericCast<uint64_t>(array.offset));
				break;
			case ArrowArrayPhysicalType::RUN_END_ENCODED:
				ColumnArrowToDuckDBRunEndEncoded(child_entry, child_array, child_state, size, child_type, nested_offset,
				                                 &struct_validity_mask, NumericCast<uint64_t>(array.offset));
				break;
			case ArrowArrayPhysicalType::DEFAULT:
				ColumnArrowToDuckDB(child_entry, child_array, child_state, size, child_type, nested_offset,
				                    &struct_validity_mask, NumericCast<uint64_t>(array.offset));
				break;
			default:
				throw NotImplementedException("ArrowArrayPhysicalType not recognized");
			}
		}
		break;
	}
	case LogicalTypeId::UNION: {
		auto type_ids = ArrowBufferData<int8_t>(array, array.n_buffers == 1 ? 0 : 1);
		D_ASSERT(type_ids);
		auto members = UnionType::CopyMemberTypes(vector.GetType());

		auto &validity_mask = FlatVector::Validity(vector);
		auto &union_info = arrow_type.GetTypeInfo<ArrowStructInfo>();
		duckdb::vector<Vector> children;
		for (idx_t child_idx = 0; child_idx < NumericCast<idx_t>(array.n_children); child_idx++) {
			Vector child(members[child_idx].second, size);
			auto &child_array = *array.children[child_idx];
			auto &child_state = array_state.GetChild(child_idx);
			auto &child_type = union_info.GetChild(child_idx);

			SetValidityMask(child, child_array, scan_state, size, NumericCast<int64_t>(parent_offset), nested_offset);
			auto array_physical_type = GetArrowArrayPhysicalType(child_type);

			switch (array_physical_type) {
			case ArrowArrayPhysicalType::DICTIONARY_ENCODED:
				ColumnArrowToDuckDBDictionary(child, child_array, child_state, size, child_type);
				break;
			case ArrowArrayPhysicalType::RUN_END_ENCODED:
				ColumnArrowToDuckDBRunEndEncoded(child, child_array, child_state, size, child_type);
				break;
			case ArrowArrayPhysicalType::DEFAULT:
				ColumnArrowToDuckDB(child, child_array, child_state, size, child_type, nested_offset, &validity_mask);
				break;
			default:
				throw NotImplementedException("ArrowArrayPhysicalType not recognized");
			}

			children.push_back(std::move(child));
		}

		for (idx_t row_idx = 0; row_idx < size; row_idx++) {
			auto tag = NumericCast<uint8_t>(type_ids[row_idx]);

			auto out_of_range = tag >= array.n_children;
			if (out_of_range) {
				throw InvalidInputException("Arrow union tag out of range: %d", tag);
			}

			const Value &value = children[tag].GetValue(row_idx);
			vector.SetValue(row_idx, value.IsNull() ? Value() : Value::UNION(members, tag, value));
		}

		break;
	}
	default:
		throw NotImplementedException("Unsupported type for arrow conversion: %s", vector.GetType().ToString());
	}
}

template <class T>
static void SetSelectionVectorLoop(SelectionVector &sel, data_ptr_t indices_p, idx_t size) {
	auto indices = reinterpret_cast<T *>(indices_p);
	for (idx_t row = 0; row < size; row++) {
		sel.set_index(row, UnsafeNumericCast<idx_t>(indices[row]));
	}
}

template <class T>
static void SetSelectionVectorLoopWithChecks(SelectionVector &sel, data_ptr_t indices_p, idx_t size) {

	auto indices = reinterpret_cast<T *>(indices_p);
	for (idx_t row = 0; row < size; row++) {
		if (indices[row] > NumericLimits<uint32_t>::Maximum()) {
			throw ConversionException("DuckDB only supports indices that fit on an uint32");
		}
		sel.set_index(row, NumericCast<idx_t>(indices[row]));
	}
}

template <class T>
static void SetMaskedSelectionVectorLoop(SelectionVector &sel, data_ptr_t indices_p, idx_t size, ValidityMask &mask,
                                         idx_t last_element_pos) {
	auto indices = reinterpret_cast<T *>(indices_p);
	for (idx_t row = 0; row < size; row++) {
		if (mask.RowIsValid(row)) {
			sel.set_index(row, UnsafeNumericCast<idx_t>(indices[row]));
		} else {
			//! Need to point out to last element
			sel.set_index(row, last_element_pos);
		}
	}
}

static void SetSelectionVector(SelectionVector &sel, data_ptr_t indices_p, LogicalType &logical_type, idx_t size,
                               ValidityMask *mask = nullptr, idx_t last_element_pos = 0) {
	sel.Initialize(size);

	if (mask) {
		switch (logical_type.id()) {
		case LogicalTypeId::UTINYINT:
			SetMaskedSelectionVectorLoop<uint8_t>(sel, indices_p, size, *mask, last_element_pos);
			break;
		case LogicalTypeId::TINYINT:
			SetMaskedSelectionVectorLoop<int8_t>(sel, indices_p, size, *mask, last_element_pos);
			break;
		case LogicalTypeId::USMALLINT:
			SetMaskedSelectionVectorLoop<uint16_t>(sel, indices_p, size, *mask, last_element_pos);
			break;
		case LogicalTypeId::SMALLINT:
			SetMaskedSelectionVectorLoop<int16_t>(sel, indices_p, size, *mask, last_element_pos);
			break;
		case LogicalTypeId::UINTEGER:
			if (last_element_pos > NumericLimits<uint32_t>::Maximum()) {
				//! Its guaranteed that our indices will point to the last element, so just throw an error
				throw ConversionException("DuckDB only supports indices that fit on an uint32");
			}
			SetMaskedSelectionVectorLoop<uint32_t>(sel, indices_p, size, *mask, last_element_pos);
			break;
		case LogicalTypeId::INTEGER:
			SetMaskedSelectionVectorLoop<int32_t>(sel, indices_p, size, *mask, last_element_pos);
			break;
		case LogicalTypeId::UBIGINT:
			if (last_element_pos > NumericLimits<uint32_t>::Maximum()) {
				//! Its guaranteed that our indices will point to the last element, so just throw an error
				throw ConversionException("DuckDB only supports indices that fit on an uint32");
			}
			SetMaskedSelectionVectorLoop<uint64_t>(sel, indices_p, size, *mask, last_element_pos);
			break;
		case LogicalTypeId::BIGINT:
			if (last_element_pos > NumericLimits<uint32_t>::Maximum()) {
				//! Its guaranteed that our indices will point to the last element, so just throw an error
				throw ConversionException("DuckDB only supports indices that fit on an uint32");
			}
			SetMaskedSelectionVectorLoop<int64_t>(sel, indices_p, size, *mask, last_element_pos);
			break;

		default:
			throw NotImplementedException("(Arrow) Unsupported type for selection vectors %s", logical_type.ToString());
		}

	} else {
		switch (logical_type.id()) {
		case LogicalTypeId::UTINYINT:
			SetSelectionVectorLoop<uint8_t>(sel, indices_p, size);
			break;
		case LogicalTypeId::TINYINT:
			SetSelectionVectorLoop<int8_t>(sel, indices_p, size);
			break;
		case LogicalTypeId::USMALLINT:
			SetSelectionVectorLoop<uint16_t>(sel, indices_p, size);
			break;
		case LogicalTypeId::SMALLINT:
			SetSelectionVectorLoop<int16_t>(sel, indices_p, size);
			break;
		case LogicalTypeId::UINTEGER:
			SetSelectionVectorLoop<uint32_t>(sel, indices_p, size);
			break;
		case LogicalTypeId::INTEGER:
			SetSelectionVectorLoop<int32_t>(sel, indices_p, size);
			break;
		case LogicalTypeId::UBIGINT:
			if (last_element_pos > NumericLimits<uint32_t>::Maximum()) {
				//! We need to check if our indexes fit in a uint32_t
				SetSelectionVectorLoopWithChecks<uint64_t>(sel, indices_p, size);
			} else {
				SetSelectionVectorLoop<uint64_t>(sel, indices_p, size);
			}
			break;
		case LogicalTypeId::BIGINT:
			if (last_element_pos > NumericLimits<uint32_t>::Maximum()) {
				//! We need to check if our indexes fit in a uint32_t
				SetSelectionVectorLoopWithChecks<int64_t>(sel, indices_p, size);
			} else {
				SetSelectionVectorLoop<int64_t>(sel, indices_p, size);
			}
			break;
		default:
			throw ConversionException("(Arrow) Unsupported type for selection vectors %s", logical_type.ToString());
		}
	}
}

static bool CanContainNull(ArrowArray &array, ValidityMask *parent_mask) {
	if (array.null_count > 0) {
		return true;
	}
	if (!parent_mask) {
		return false;
	}
	return !parent_mask->AllValid();
}

static void ColumnArrowToDuckDBDictionary(Vector &vector, ArrowArray &array, ArrowArrayScanState &array_state,
                                          idx_t size, const ArrowType &arrow_type, int64_t nested_offset,
                                          ValidityMask *parent_mask, uint64_t parent_offset) {
	D_ASSERT(arrow_type.HasDictionary());
	auto &scan_state = array_state.state;
	const bool has_nulls = CanContainNull(array, parent_mask);
	if (array_state.CacheOutdated(array.dictionary)) {
		//! We need to set the dictionary data for this column
		auto base_vector = make_uniq<Vector>(vector.GetType(), NumericCast<idx_t>(array.dictionary->length));
		SetValidityMask(*base_vector, *array.dictionary, scan_state, NumericCast<idx_t>(array.dictionary->length), 0, 0,
		                has_nulls);
		auto &dictionary_type = arrow_type.GetDictionary();
		auto arrow_physical_type = GetArrowArrayPhysicalType(dictionary_type);
		switch (arrow_physical_type) {
		case ArrowArrayPhysicalType::DICTIONARY_ENCODED:
			ColumnArrowToDuckDBDictionary(*base_vector, *array.dictionary, array_state,
			                              NumericCast<idx_t>(array.dictionary->length), dictionary_type);
			break;
		case ArrowArrayPhysicalType::RUN_END_ENCODED:
			ColumnArrowToDuckDBRunEndEncoded(*base_vector, *array.dictionary, array_state,
			                                 NumericCast<idx_t>(array.dictionary->length), dictionary_type);
			break;
		case ArrowArrayPhysicalType::DEFAULT:
			ColumnArrowToDuckDB(*base_vector, *array.dictionary, array_state,
			                    NumericCast<idx_t>(array.dictionary->length), dictionary_type);
			break;
		default:
			throw NotImplementedException("ArrowArrayPhysicalType not recognized");
		};
		array_state.AddDictionary(std::move(base_vector), array.dictionary);
	}
	auto offset_type = arrow_type.GetDuckType();
	//! Get Pointer to Indices of Dictionary
	auto indices = ArrowBufferData<data_t>(array, 1) +
	               GetTypeIdSize(offset_type.InternalType()) *
	                   GetEffectiveOffset(array, NumericCast<int64_t>(parent_offset), scan_state, nested_offset);

	SelectionVector sel;
	if (has_nulls) {
		ValidityMask indices_validity;
		GetValidityMask(indices_validity, array, scan_state, size, NumericCast<int64_t>(parent_offset));
		if (parent_mask && !parent_mask->AllValid()) {
			auto &struct_validity_mask = *parent_mask;
			for (idx_t i = 0; i < size; i++) {
				if (!struct_validity_mask.RowIsValid(i)) {
					indices_validity.SetInvalid(i);
				}
			}
		}
		SetSelectionVector(sel, indices, offset_type, size, &indices_validity,
		                   NumericCast<idx_t>(array.dictionary->length));
	} else {
		SetSelectionVector(sel, indices, offset_type, size);
	}
	vector.Slice(array_state.GetDictionary(), sel, size);
	vector.Verify(size);
}

void ArrowTableFunction::ArrowToDuckDB(ArrowScanLocalState &scan_state, const arrow_column_map_t &arrow_convert_data,
                                       DataChunk &output, idx_t start, bool arrow_scan_is_projected) {
	for (idx_t idx = 0; idx < output.ColumnCount(); idx++) {
		auto col_idx = scan_state.column_ids[idx];

		// If projection was not pushed down into the arrow scanner, but projection pushdown is enabled on the
		// table function, we need to use original column ids here.
		auto arrow_array_idx = arrow_scan_is_projected ? idx : col_idx;

		if (col_idx == COLUMN_IDENTIFIER_ROW_ID) {
			// This column is skipped by the projection pushdown
			continue;
		}

		auto &parent_array = scan_state.chunk->arrow_array;
		auto &array = *scan_state.chunk->arrow_array.children[arrow_array_idx];
		if (!array.release) {
			throw InvalidInputException("arrow_scan: released array passed");
		}
		if (array.length != scan_state.chunk->arrow_array.length) {
			throw InvalidInputException("arrow_scan: array length mismatch");
		}

		D_ASSERT(arrow_convert_data.find(col_idx) != arrow_convert_data.end());
		auto &arrow_type = *arrow_convert_data.at(col_idx);
		auto &array_state = scan_state.GetState(col_idx);

		// Make sure this Vector keeps the Arrow chunk alive in case we can zero-copy the data
		if (!array_state.owned_data) {
			array_state.owned_data = scan_state.chunk;
		}
		output.data[idx].GetBuffer()->SetAuxiliaryData(make_uniq<ArrowAuxiliaryData>(array_state.owned_data));

		auto array_physical_type = GetArrowArrayPhysicalType(arrow_type);

		switch (array_physical_type) {
		case ArrowArrayPhysicalType::DICTIONARY_ENCODED:
			ColumnArrowToDuckDBDictionary(output.data[idx], array, array_state, output.size(), arrow_type);
			break;
		case ArrowArrayPhysicalType::RUN_END_ENCODED:
			ColumnArrowToDuckDBRunEndEncoded(output.data[idx], array, array_state, output.size(), arrow_type);
			break;
		case ArrowArrayPhysicalType::DEFAULT:
			SetValidityMask(output.data[idx], array, scan_state, output.size(), parent_array.offset, -1);
			ColumnArrowToDuckDB(output.data[idx], array, array_state, output.size(), arrow_type);
			break;
		default:
			throw NotImplementedException("ArrowArrayPhysicalType not recognized");
		}
	}
}

} // namespace duckdb<|MERGE_RESOLUTION|>--- conflicted
+++ resolved
@@ -1030,12 +1030,7 @@
 		auto &struct_info = arrow_type.GetTypeInfo<ArrowStructInfo>();
 		auto &child_entries = StructVector::GetEntries(vector);
 		auto &struct_validity_mask = FlatVector::Validity(vector);
-<<<<<<< HEAD
-		D_ASSERT(array.n_children == (int64_t)struct_info.ChildCount());
-		for (int64_t child_idx = 0; child_idx < array.n_children; child_idx++) {
-=======
 		for (idx_t child_idx = 0; child_idx < NumericCast<idx_t>(array.n_children); child_idx++) {
->>>>>>> aea17405
 			auto &child_entry = *child_entries[child_idx];
 			auto &child_array = *array.children[child_idx];
 			auto &child_type = struct_info.GetChild(child_idx);
