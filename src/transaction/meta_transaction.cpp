#include "duckdb/transaction/meta_transaction.hpp"
#include "duckdb/main/client_context.hpp"
#include "duckdb/main/attached_database.hpp"
#include "duckdb/transaction/transaction_manager.hpp"

namespace duckdb {

MetaTransaction::MetaTransaction(ClientContext &context_p, timestamp_t start_timestamp_p, idx_t catalog_version_p)
    : context(context_p), start_timestamp(start_timestamp_p), catalog_version(catalog_version_p), read_only(true),
      active_query(MAXIMUM_QUERY_ID), modified_database(nullptr) {
}

MetaTransaction &MetaTransaction::Get(ClientContext &context) {
	return context.transaction.ActiveTransaction();
}

ValidChecker &ValidChecker::Get(MetaTransaction &transaction) {
	return transaction.transaction_validity;
}

Transaction &Transaction::Get(ClientContext &context, AttachedDatabase &db) {
	auto &meta_transaction = MetaTransaction::Get(context);
	return meta_transaction.GetTransaction(db);
}

Transaction &MetaTransaction::GetTransaction(AttachedDatabase &db) {
	auto entry = transactions.find(db);
	if (entry == transactions.end()) {
		auto &new_transaction = db.GetTransactionManager().StartTransaction(context);
		new_transaction.active_query = active_query;
		all_transactions.push_back(db);
		transactions.insert(make_pair(reference<AttachedDatabase>(db), reference<Transaction>(new_transaction)));
		return new_transaction;
	} else {
		D_ASSERT(entry->second.get().active_query == active_query);
		return entry->second;
	}
}

void MetaTransaction::RemoveTransaction(AttachedDatabase &db) {
	auto entry = transactions.find(&db);
	if (entry == transactions.end()) {
		throw InternalException("MetaTransaction::RemoveTransaction called but meta transaction did not have a "
		                        "transaction for this database");
	}
	transactions.erase(entry);
	for (idx_t i = 0; i < all_transactions.size(); i++) {
		auto &db_entry = all_transactions[i];
		if (db_entry.get() == &db) {
			all_transactions.erase(all_transactions.begin() + i);
			break;
		}
	}
}

Transaction &Transaction::Get(ClientContext &context, Catalog &catalog) {
	return Transaction::Get(context, catalog.GetAttached());
}

string MetaTransaction::Commit() {
	string error;
	// commit transactions in reverse order
	for (idx_t i = all_transactions.size(); i > 0; i--) {
		auto &db = all_transactions[i - 1].get();
		auto entry = transactions.find(db);
		if (entry == transactions.end()) {
			throw InternalException("Could not find transaction corresponding to database in MetaTransaction");
		}
		auto &transaction_manager = db.GetTransactionManager();
		auto &transaction = entry->second.get();
		if (error.empty()) {
			// commit
			error = transaction_manager.CommitTransaction(context, transaction.get());
		} else {
			// we have encountered an error previously - roll back subsequent entries
			transaction_manager.RollbackTransaction(transaction.get());
		}
	}
	return error;
}

void MetaTransaction::Rollback() {
	// rollback transactions in reverse order
	for (idx_t i = all_transactions.size(); i > 0; i--) {
		auto &db = all_transactions[i - 1].get();
		auto &transaction_manager = db.GetTransactionManager();
		auto entry = transactions.find(db);
		D_ASSERT(entry != transactions.end());
<<<<<<< HEAD
		auto &transaction = entry->second.get();
		transaction_manager.RollbackTransaction(transaction);
=======
		auto transaction = entry->second;
		transaction_manager.RollbackTransaction(transaction.get());
>>>>>>> b7519d4c
	}
}

idx_t MetaTransaction::GetActiveQuery() {
	return active_query;
}

void MetaTransaction::SetActiveQuery(transaction_t query_number) {
	active_query = query_number;
	for (auto &entry : transactions) {
		entry.second.get().active_query = query_number;
	}
}

void MetaTransaction::ModifyDatabase(AttachedDatabase &db) {
	if (db.IsSystem() || db.IsTemporary()) {
		// we can always modify the system and temp databases
		return;
	}
	if (!modified_database) {
		modified_database = &db;
		return;
	}
	if (&db != modified_database.get()) {
		throw TransactionException(
		    "Attempting to write to database \"%s\" in a transaction that has already modified database \"%s\" - a "
		    "single transaction can only write to a single attached database.",
		    db.GetName(), modified_database->GetName());
	}
}

} // namespace duckdb<|MERGE_RESOLUTION|>--- conflicted
+++ resolved
@@ -86,13 +86,8 @@
 		auto &transaction_manager = db.GetTransactionManager();
 		auto entry = transactions.find(db);
 		D_ASSERT(entry != transactions.end());
-<<<<<<< HEAD
 		auto &transaction = entry->second.get();
 		transaction_manager.RollbackTransaction(transaction);
-=======
-		auto transaction = entry->second;
-		transaction_manager.RollbackTransaction(transaction.get());
->>>>>>> b7519d4c
 	}
 }
 
