#include "duckdb/transaction/meta_transaction.hpp"
#include "duckdb/main/client_context.hpp"
#include "duckdb/main/attached_database.hpp"
#include "duckdb/transaction/transaction_manager.hpp"

namespace duckdb {

MetaTransaction::MetaTransaction(ClientContext &context_p, timestamp_t start_timestamp_p, idx_t catalog_version_p)
    : context(context_p), start_timestamp(start_timestamp_p), catalog_version(catalog_version_p), read_only(true),
      active_query(MAXIMUM_QUERY_ID), modified_database(nullptr) {
}

MetaTransaction &MetaTransaction::Get(ClientContext &context) {
	return context.transaction.ActiveTransaction();
}

ValidChecker &ValidChecker::Get(MetaTransaction &transaction) {
	return transaction.transaction_validity;
}

Transaction &Transaction::Get(ClientContext &context, AttachedDatabase &db) {
	auto &meta_transaction = MetaTransaction::Get(context);
	return meta_transaction.GetTransaction(db);
}

Transaction &MetaTransaction::GetTransaction(AttachedDatabase &db) {
	auto entry = transactions.find(db);
	if (entry == transactions.end()) {
		auto &new_transaction = db.GetTransactionManager().StartTransaction(context);
		new_transaction.active_query = active_query;
		all_transactions.push_back(db);
		transactions.insert(make_pair(reference<AttachedDatabase>(db), reference<Transaction>(new_transaction)));
		return new_transaction;
	} else {
		D_ASSERT(entry->second.get().active_query == active_query);
		return entry->second;
<<<<<<< HEAD
=======
	}
}

void MetaTransaction::RemoveTransaction(AttachedDatabase &db) {
	auto entry = transactions.find(db);
	if (entry == transactions.end()) {
		throw InternalException("MetaTransaction::RemoveTransaction called but meta transaction did not have a "
		                        "transaction for this database");
	}
	transactions.erase(entry);
	for (idx_t i = 0; i < all_transactions.size(); i++) {
		auto &db_entry = all_transactions[i];
		if (RefersToSameObject(db_entry.get(), db)) {
			all_transactions.erase(all_transactions.begin() + i);
			break;
		}
>>>>>>> 10d45273
	}
}

Transaction &Transaction::Get(ClientContext &context, Catalog &catalog) {
	return Transaction::Get(context, catalog.GetAttached());
}

string MetaTransaction::Commit() {
	string error;
	// commit transactions in reverse order
	for (idx_t i = all_transactions.size(); i > 0; i--) {
		auto &db = all_transactions[i - 1].get();
		auto entry = transactions.find(db);
		if (entry == transactions.end()) {
			throw InternalException("Could not find transaction corresponding to database in MetaTransaction");
		}
		auto &transaction_manager = db.GetTransactionManager();
		auto &transaction = entry->second.get();
		if (error.empty()) {
			// commit
			error = transaction_manager.CommitTransaction(context, transaction);
		} else {
			// we have encountered an error previously - roll back subsequent entries
			transaction_manager.RollbackTransaction(transaction);
		}
	}
	return error;
}

void MetaTransaction::Rollback() {
	// rollback transactions in reverse order
	for (idx_t i = all_transactions.size(); i > 0; i--) {
		auto &db = all_transactions[i - 1].get();
		auto &transaction_manager = db.GetTransactionManager();
		auto entry = transactions.find(db);
		D_ASSERT(entry != transactions.end());
		auto &transaction = entry->second.get();
		transaction_manager.RollbackTransaction(transaction);
	}
}

idx_t MetaTransaction::GetActiveQuery() {
	return active_query;
}

void MetaTransaction::SetActiveQuery(transaction_t query_number) {
	active_query = query_number;
	for (auto &entry : transactions) {
		entry.second.get().active_query = query_number;
	}
}

void MetaTransaction::ModifyDatabase(AttachedDatabase &db) {
	if (db.IsSystem() || db.IsTemporary()) {
		// we can always modify the system and temp databases
		return;
	}
	if (!modified_database) {
		modified_database = &db;
		return;
	}
	if (&db != modified_database.get()) {
		throw TransactionException(
		    "Attempting to write to database \"%s\" in a transaction that has already modified database \"%s\" - a "
		    "single transaction can only write to a single attached database.",
		    db.GetName(), modified_database->GetName());
	}
}

} // namespace duckdb<|MERGE_RESOLUTION|>--- conflicted
+++ resolved
@@ -34,8 +34,6 @@
 	} else {
 		D_ASSERT(entry->second.get().active_query == active_query);
 		return entry->second;
-<<<<<<< HEAD
-=======
 	}
 }
 
@@ -52,7 +50,6 @@
 			all_transactions.erase(all_transactions.begin() + i);
 			break;
 		}
->>>>>>> 10d45273
 	}
 }
 
