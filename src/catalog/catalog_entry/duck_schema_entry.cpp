--- conflicted
+++ resolved
@@ -94,6 +94,9 @@
 		// CREATE OR REPLACE: first try to drop the entry
 		auto old_entry = set.GetEntry(transaction, entry_name);
 		if (old_entry) {
+			if (dependencies.Contains(*old_entry)) {
+				throw CatalogException("CREATE OR REPLACE is not allowed to depend on itself");
+			}
 			if (old_entry->type != entry_type) {
 				throw CatalogException("Existing object %s is of type %s, trying to replace with type %s", entry_name,
 				                       CatalogTypeToString(old_entry->type), CatalogTypeToString(entry_type));
@@ -184,11 +187,7 @@
 
 optional_ptr<CatalogEntry> DuckSchemaEntry::AddEntry(CatalogTransaction transaction, unique_ptr<StandardEntry> entry,
                                                      OnCreateConflict on_conflict) {
-<<<<<<< HEAD
-	DependencyList dependencies = entry->dependencies;
-=======
-	LogicalDependencyList dependencies;
->>>>>>> 4b72786f
+	LogicalDependencyList dependencies = entry->dependencies;
 	return AddEntryInternal(transaction, std::move(entry), on_conflict, dependencies);
 }
 
@@ -209,12 +208,7 @@
 
 optional_ptr<CatalogEntry> DuckSchemaEntry::CreateIndex(ClientContext &context, CreateIndexInfo &info,
                                                         TableCatalogEntry &table) {
-<<<<<<< HEAD
 	info.dependencies.AddDependency(table);
-=======
-	LogicalDependencyList dependencies;
-	dependencies.AddDependency(table);
->>>>>>> 4b72786f
 
 	// currently, we can not alter PK/FK/UNIQUE constraints
 	// concurrency-safe name checks against other INDEX catalog entries happens in the catalog
@@ -223,7 +217,7 @@
 	}
 
 	auto index = make_uniq<DuckIndexEntry>(catalog, *this, info);
-	DependencyList dependencies = index->dependencies;
+	auto dependencies = index->dependencies;
 	return AddEntryInternal(GetCatalogTransaction(context), std::move(index), info.on_conflict, dependencies);
 }
 
