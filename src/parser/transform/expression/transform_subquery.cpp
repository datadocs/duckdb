#include "parser/expression/comparison_expression.hpp"
#include "parser/expression/operator_expression.hpp"
#include "parser/expression/subquery_expression.hpp"
#include "parser/transformer.hpp"

using namespace duckdb;
using namespace postgres;
using namespace std;

unique_ptr<Expression> Transformer::TransformSubquery(SubLink *root) {
	if (!root) {
		return nullptr;
	}
	auto subquery_expr = make_unique<SubqueryExpression>();
	subquery_expr->subquery = TransformSelectNode((SelectStmt *)root->subselect);
	if (!subquery_expr->subquery) {
		return nullptr;
	}

	switch (root->subLinkType) {
	case EXISTS_SUBLINK: {
		subquery_expr->subquery_type = SubqueryType::EXISTS;
		subquery_expr->return_type = TypeId::BOOLEAN;
		break;
	}
	case ANY_SUBLINK:
	case ALL_SUBLINK: {
		// comparison with ANY() or ALL()
		subquery_expr->subquery_type = SubqueryType::ANY;
		subquery_expr->child = TransformExpression(root->testexpr);
		subquery_expr->return_type = TypeId::BOOLEAN;
		// get the operator name
		if (!root->operName) {
			// simple IN
			subquery_expr->comparison_type = ExpressionType::COMPARE_EQUAL;
		} else {
			auto operator_name = string((reinterpret_cast<value *>(root->operName->head->data.ptr_value))->val.str);
			subquery_expr->comparison_type = OperatorToExpressionType(operator_name);
		}
		assert(subquery_expr->comparison_type == ExpressionType::COMPARE_EQUAL ||
		       subquery_expr->comparison_type == ExpressionType::COMPARE_NOTEQUAL ||
		       subquery_expr->comparison_type == ExpressionType::COMPARE_GREATERTHAN ||
		       subquery_expr->comparison_type == ExpressionType::COMPARE_GREATERTHANOREQUALTO ||
		       subquery_expr->comparison_type == ExpressionType::COMPARE_LESSTHAN ||
		       subquery_expr->comparison_type == ExpressionType::COMPARE_LESSTHANOREQUALTO);
		if (root->subLinkType == ALL_SUBLINK) {
			// ALL sublink is equivalent to NOT(ANY) with inverted comparison
			// e.g. [= ALL()] is equivalent to [NOT(<> ANY())]
			// first invert the comparison type
			subquery_expr->comparison_type =
			    ComparisonExpression::NegateComparisionExpression(subquery_expr->comparison_type);
			return make_unique<OperatorExpression>(ExpressionType::OPERATOR_NOT, TypeId::BOOLEAN, move(subquery_expr),
			                                       nullptr);
		}
		break;
	}
	case EXPR_SUBLINK: {
<<<<<<< HEAD
		// return a single scalar value from the subquery
		// no child expression to compare to
		subquery_expr->subquery_type = SubqueryType::SCALAR;
		break;
=======
		return move(subquery_expr);
>>>>>>> 3342e445
	}
	default: { throw NotImplementedException("Subquery of type %d not implemented\n", (int)root->subLinkType); }
	}
	return subquery_expr;
}<|MERGE_RESOLUTION|>--- conflicted
+++ resolved
@@ -55,16 +55,12 @@
 		break;
 	}
 	case EXPR_SUBLINK: {
-<<<<<<< HEAD
 		// return a single scalar value from the subquery
 		// no child expression to compare to
 		subquery_expr->subquery_type = SubqueryType::SCALAR;
 		break;
-=======
-		return move(subquery_expr);
->>>>>>> 3342e445
 	}
 	default: { throw NotImplementedException("Subquery of type %d not implemented\n", (int)root->subLinkType); }
 	}
-	return subquery_expr;
+	return move(subquery_expr);
 }