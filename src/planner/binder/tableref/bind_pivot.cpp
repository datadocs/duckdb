#include "duckdb/planner/binder.hpp"
#include "duckdb/parser/tableref/pivotref.hpp"
#include "duckdb/parser/tableref/subqueryref.hpp"
#include "duckdb/parser/query_node/select_node.hpp"
#include "duckdb/parser/expression/case_expression.hpp"
#include "duckdb/parser/expression/columnref_expression.hpp"
#include "duckdb/parser/expression/comparison_expression.hpp"
#include "duckdb/parser/expression/conjunction_expression.hpp"
#include "duckdb/parser/expression/constant_expression.hpp"
#include "duckdb/parser/expression/function_expression.hpp"
#include "duckdb/planner/query_node/bound_select_node.hpp"
#include "duckdb/parser/expression/star_expression.hpp"
#include "duckdb/common/types/value_map.hpp"
#include "duckdb/parser/parsed_expression_iterator.hpp"
#include "duckdb/parser/expression/operator_expression.hpp"
#include "duckdb/planner/tableref/bound_subqueryref.hpp"

namespace duckdb {

static void ConstructPivots(PivotRef &ref, idx_t pivot_idx, vector<unique_ptr<ParsedExpression>> &pivot_expressions,
                            unique_ptr<ParsedExpression> current_expr = nullptr,
                            const string &current_name = string()) {
	auto &pivot = ref.pivots[pivot_idx];
	bool last_pivot = pivot_idx + 1 == ref.pivots.size();
	for (auto &entry : pivot.entries) {
		unique_ptr<ParsedExpression> expr = current_expr ? current_expr->Copy() : nullptr;
		string name = entry.alias;
		D_ASSERT(entry.values.size() == pivot.pivot_expressions.size());
		for (idx_t v = 0; v < entry.values.size(); v++) {
			auto &value = entry.values[v];
<<<<<<< HEAD
			auto column_ref = make_uniq<ColumnRefExpression>(pivot.names[v]);
			auto constant_value = make_uniq<ConstantExpression>(value);
			auto comp_expr = make_uniq<ComparisonExpression>(ExpressionType::COMPARE_NOT_DISTINCT_FROM,
			                                                 std::move(column_ref), std::move(constant_value));
=======
			auto column_ref = pivot.pivot_expressions[v]->Copy();
			auto constant_value = make_unique<ConstantExpression>(value);
			auto comp_expr = make_unique<ComparisonExpression>(ExpressionType::COMPARE_NOT_DISTINCT_FROM,
			                                                   std::move(column_ref), std::move(constant_value));
>>>>>>> 4be6bdb5
			if (expr) {
				expr = make_uniq<ConjunctionExpression>(ExpressionType::CONJUNCTION_AND, std::move(expr),
				                                        std::move(comp_expr));
			} else {
				expr = std::move(comp_expr);
			}
			if (entry.alias.empty()) {
				if (name.empty()) {
					name = value.ToString();
				} else {
					name += "_" + value.ToString();
				}
			}
		}
		if (!current_name.empty()) {
			name = current_name + "_" + name;
		}
		if (last_pivot) {
			// construct the aggregates
			for (auto &aggr : ref.aggregates) {
				auto copy = aggr->Copy();
				auto &function = (FunctionExpression &)*copy;
				// add the filter and alias to the aggregate function
				function.filter = expr->Copy();
				if (ref.aggregates.size() > 1 || !function.alias.empty()) {
					// if there are multiple aggregates specified we add the name of the aggregate as well
					function.alias = name + "_" + function.GetName();
				} else {
					function.alias = name;
				}
				pivot_expressions.push_back(std::move(copy));
			}
		} else {
			// need to recurse
			ConstructPivots(ref, pivot_idx + 1, pivot_expressions, std::move(expr), name);
		}
	}
}

static void ExtractPivotExpressions(ParsedExpression &expr, case_insensitive_set_t &handled_columns) {
	if (expr.type == ExpressionType::COLUMN_REF) {
		auto &child_colref = (ColumnRefExpression &)expr;
		if (child_colref.IsQualified()) {
			throw BinderException("PIVOT expression cannot contain qualified columns");
		}
		handled_columns.insert(child_colref.GetColumnName());
	}
	ParsedExpressionIterator::EnumerateChildren(
	    expr, [&](ParsedExpression &child) { ExtractPivotExpressions(child, handled_columns); });
}

unique_ptr<SelectNode> Binder::BindPivot(PivotRef &ref, vector<unique_ptr<ParsedExpression>> all_columns) {
	const static idx_t PIVOT_EXPRESSION_LIMIT = 10000;
	// keep track of the columns by which we pivot/aggregate
	// any columns which are not pivoted/aggregated on are added to the GROUP BY clause
	case_insensitive_set_t handled_columns;
	// parse the aggregate, and extract the referenced columns from the aggregate
	for (auto &aggr : ref.aggregates) {
		if (aggr->type != ExpressionType::FUNCTION) {
			throw BinderException(FormatError(*aggr, "Pivot expression must be an aggregate"));
		}
		if (aggr->HasSubquery()) {
			throw BinderException(FormatError(*aggr, "Pivot expression cannot contain subqueries"));
		}
		if (aggr->IsWindow()) {
			throw BinderException(FormatError(*aggr, "Pivot expression cannot contain window functions"));
		}
		ExtractPivotExpressions(*aggr, handled_columns);
	}
	value_set_t pivots;

	// now handle the pivots
	auto select_node = make_uniq<SelectNode>();
	// first add all pivots to the set of handled columns, and check for duplicates
	idx_t total_pivots = 1;
	for (auto &pivot : ref.pivots) {
		if (!pivot.pivot_enum.empty()) {
			auto type = Catalog::GetType(context, INVALID_CATALOG, INVALID_SCHEMA, pivot.pivot_enum);
			if (type.id() != LogicalTypeId::ENUM) {
				throw BinderException(
				    FormatError(ref, StringUtil::Format("Pivot must reference an ENUM type: \"%s\" is of type \"%s\"",
				                                        pivot.pivot_enum, type.ToString())));
			}
			auto enum_size = EnumType::GetSize(type);
			for (idx_t i = 0; i < enum_size; i++) {
				auto enum_value = EnumType::GetValue(Value::ENUM(i, type));
				PivotColumnEntry entry;
				entry.values.emplace_back(enum_value);
				entry.alias = std::move(enum_value);
				pivot.entries.push_back(std::move(entry));
			}
		}
		total_pivots *= pivot.entries.size();
		// add the pivoted column to the columns that have been handled
		for (auto &pivot_name : pivot.pivot_expressions) {
			ExtractPivotExpressions(*pivot_name, handled_columns);
		}
		value_set_t pivots;
		for (auto &entry : pivot.entries) {
			D_ASSERT(!entry.star_expr);
			Value val;
			if (entry.values.size() == 1) {
				val = entry.values[0];
			} else {
				val = Value::LIST(LogicalType::VARCHAR, entry.values);
			}
			if (pivots.find(val) != pivots.end()) {
				throw BinderException(FormatError(
				    ref, StringUtil::Format("The value \"%s\" was specified multiple times in the IN clause",
				                            val.ToString())));
			}
			if (entry.values.size() != pivot.pivot_expressions.size()) {
				throw ParserException("PIVOT IN list - inconsistent amount of rows - expected %d but got %d",
				                      pivot.pivot_expressions.size(), entry.values.size());
			}
			pivots.insert(val);
		}
	}
	if (total_pivots >= PIVOT_EXPRESSION_LIMIT) {
		throw BinderException("Pivot column limit of %llu exceeded", PIVOT_EXPRESSION_LIMIT);
	}
	// now construct the actual aggregates
	// note that we construct a cross-product of all pivots
	// we do this recursively
	vector<unique_ptr<ParsedExpression>> pivot_expressions;
	ConstructPivots(ref, 0, pivot_expressions);

	if (ref.groups.empty()) {
		// if rows are not specified any columns that are not pivoted/aggregated on are added to the GROUP BY clause
		for (auto &entry : all_columns) {
			if (entry->type != ExpressionType::COLUMN_REF) {
				throw InternalException("Unexpected child of pivot source - not a ColumnRef");
			}
			auto &columnref = (ColumnRefExpression &)*entry;
			if (handled_columns.find(columnref.GetColumnName()) == handled_columns.end()) {
				// not handled - add to grouping set
				select_node->groups.group_expressions.push_back(
				    make_uniq<ConstantExpression>(Value::INTEGER(select_node->select_list.size() + 1)));
				select_node->select_list.push_back(std::move(entry));
			}
		}
	} else {
		// if rows are specified only the columns mentioned in rows are added as groups
		for (auto &row : ref.groups) {
			select_node->groups.group_expressions.push_back(
			    make_uniq<ConstantExpression>(Value::INTEGER(select_node->select_list.size() + 1)));
			select_node->select_list.push_back(make_uniq<ColumnRefExpression>(row));
		}
	}
	// add the pivot expressions to the select list
	for (auto &pivot_expr : pivot_expressions) {
		select_node->select_list.push_back(std::move(pivot_expr));
	}
	return select_node;
}

unique_ptr<SelectNode> Binder::BindUnpivot(Binder &child_binder, PivotRef &ref,
                                           vector<unique_ptr<ParsedExpression>> all_columns,
                                           unique_ptr<ParsedExpression> &where_clause) {
	D_ASSERT(ref.groups.empty());
	D_ASSERT(ref.pivots.size() == 1);

	unique_ptr<ParsedExpression> expr;
	auto select_node = make_uniq<SelectNode>();

	// handle the pivot
	auto &unpivot = ref.pivots[0];

	// handle star expressions in any entries
	vector<PivotColumnEntry> new_entries;
	for (auto &entry : unpivot.entries) {
		if (entry.star_expr) {
			D_ASSERT(entry.values.empty());
			vector<unique_ptr<ParsedExpression>> star_columns;
			child_binder.ExpandStarExpression(std::move(entry.star_expr), star_columns);

			for (auto &col : star_columns) {
				if (col->type != ExpressionType::COLUMN_REF) {
					throw InternalException("Unexpected child of unpivot star - not a ColumnRef");
				}
				auto &columnref = (ColumnRefExpression &)*col;
				PivotColumnEntry new_entry;
				new_entry.values.emplace_back(columnref.GetColumnName());
				new_entry.alias = columnref.GetColumnName();
				new_entries.push_back(std::move(new_entry));
			}
		} else {
			new_entries.push_back(std::move(entry));
		}
	}
	unpivot.entries = std::move(new_entries);

	case_insensitive_set_t handled_columns;
	case_insensitive_map_t<string> name_map;
	for (auto &entry : unpivot.entries) {
		for (auto &value : entry.values) {
			handled_columns.insert(value.ToString());
		}
	}

	for (auto &col_expr : all_columns) {
		if (col_expr->type != ExpressionType::COLUMN_REF) {
			throw InternalException("Unexpected child of pivot source - not a ColumnRef");
		}
		auto &columnref = (ColumnRefExpression &)*col_expr;
		auto &column_name = columnref.GetColumnName();
		auto entry = handled_columns.find(column_name);
		if (entry == handled_columns.end()) {
			// not handled - add to the set of regularly selected columns
			select_node->select_list.push_back(std::move(col_expr));
		} else {
			name_map[column_name] = column_name;
			handled_columns.erase(entry);
		}
	}
	if (!handled_columns.empty()) {
		for (auto &entry : handled_columns) {
			throw BinderException("Column \"%s\" referenced in UNPIVOT but no matching entry was found in the table",
			                      entry);
		}
	}
	vector<Value> unpivot_names;
	for (auto &entry : unpivot.entries) {
		string generated_name;
		for (auto &val : entry.values) {
			auto name_entry = name_map.find(val.ToString());
			if (name_entry == name_map.end()) {
				throw InternalException("Unpivot - could not find column name in name map");
			}
			if (!generated_name.empty()) {
				generated_name += "_";
			}
			generated_name += name_entry->second;
		}
		unpivot_names.emplace_back(!entry.alias.empty() ? entry.alias : generated_name);
	}
	vector<vector<unique_ptr<ParsedExpression>>> unpivot_expressions;
	for (idx_t v_idx = 0; v_idx < unpivot.entries[0].values.size(); v_idx++) {
		vector<unique_ptr<ParsedExpression>> expressions;
		expressions.reserve(unpivot.entries.size());
		for (auto &entry : unpivot.entries) {
			expressions.push_back(make_uniq<ColumnRefExpression>(entry.values[v_idx].ToString()));
		}
		unpivot_expressions.push_back(std::move(expressions));
	}

	// construct the UNNEST expression for the set of names (constant)
	auto unpivot_list = Value::LIST(LogicalType::VARCHAR, std::move(unpivot_names));
	auto unpivot_name_expr = make_uniq<ConstantExpression>(std::move(unpivot_list));
	vector<unique_ptr<ParsedExpression>> unnest_name_children;
	unnest_name_children.push_back(std::move(unpivot_name_expr));
<<<<<<< HEAD
	auto unnest_name_expr = make_uniq<FunctionExpression>("unnest", std::move(unnest_name_children));
	unnest_name_expr->alias = unpivot.names[0];
=======
	auto unnest_name_expr = make_unique<FunctionExpression>("unnest", std::move(unnest_name_children));
	unnest_name_expr->alias = unpivot.unpivot_names[0];
>>>>>>> 4be6bdb5
	select_node->select_list.push_back(std::move(unnest_name_expr));

	// construct the UNNEST expression for the set of unpivoted columns
	if (ref.unpivot_names.size() != unpivot_expressions.size()) {
		throw BinderException("UNPIVOT name count mismatch - got %d names but %d expressions", ref.unpivot_names.size(),
		                      unpivot_expressions.size());
	}
	for (idx_t i = 0; i < unpivot_expressions.size(); i++) {
		auto list_expr = make_uniq<FunctionExpression>("list_value", std::move(unpivot_expressions[i]));
		vector<unique_ptr<ParsedExpression>> unnest_val_children;
		unnest_val_children.push_back(std::move(list_expr));
		auto unnest_val_expr = make_uniq<FunctionExpression>("unnest", std::move(unnest_val_children));
		auto unnest_name = i < ref.column_name_alias.size() ? ref.column_name_alias[i] : ref.unpivot_names[i];
		unnest_val_expr->alias = unnest_name;
		select_node->select_list.push_back(std::move(unnest_val_expr));
		if (!ref.include_nulls) {
			// if we are running with EXCLUDE NULLS we need to add an IS NOT NULL filter
			auto colref = make_uniq<ColumnRefExpression>(unnest_name);
			auto filter = make_uniq<OperatorExpression>(ExpressionType::OPERATOR_IS_NOT_NULL, std::move(colref));
			if (where_clause) {
				where_clause = make_uniq<ConjunctionExpression>(ExpressionType::CONJUNCTION_AND,
				                                                std::move(where_clause), std::move(filter));
			} else {
				where_clause = std::move(filter);
			}
		}
	}
	return select_node;
}

unique_ptr<BoundTableRef> Binder::Bind(PivotRef &ref) {
	if (!ref.source) {
		throw InternalException("Pivot without a source!?");
	}

	// bind the source of the pivot
	auto child_binder = Binder::CreateBinder(context, this);
	auto from_table = child_binder->Bind(*ref.source);

	// figure out the set of column names that are in the source of the pivot
	vector<unique_ptr<ParsedExpression>> all_columns;
	child_binder->ExpandStarExpression(make_uniq<StarExpression>(), all_columns);

	unique_ptr<SelectNode> select_node;
	unique_ptr<ParsedExpression> where_clause;
	if (!ref.aggregates.empty()) {
		select_node = BindPivot(ref, std::move(all_columns));
	} else {
		select_node = BindUnpivot(*child_binder, ref, std::move(all_columns), where_clause);
	}
	// bind the generated select node
	auto bound_select_node = child_binder->BindSelectNode(*select_node, std::move(from_table));
	auto root_index = bound_select_node->GetRootIndex();
	BoundQueryNode *bound_select_ptr = bound_select_node.get();

	unique_ptr<BoundTableRef> result;
	MoveCorrelatedExpressions(*child_binder);
	result = make_uniq<BoundSubqueryRef>(std::move(child_binder), std::move(bound_select_node));
	auto alias = ref.alias.empty() ? "__unnamed_pivot" : ref.alias;
	SubqueryRef subquery_ref(nullptr, alias);
	subquery_ref.column_name_alias = std::move(ref.column_name_alias);
	if (where_clause) {
		// if a WHERE clause was provided - bind a subquery holding the WHERE clause
		// we need to bind a new subquery here because the WHERE clause has to be applied AFTER the unnest
		child_binder = Binder::CreateBinder(context, this);
		child_binder->bind_context.AddSubquery(root_index, subquery_ref.alias, subquery_ref, *bound_select_ptr);
		auto where_query = make_uniq<SelectNode>();
		where_query->select_list.push_back(make_uniq<StarExpression>());
		where_query->where_clause = std::move(where_clause);
		bound_select_node = child_binder->BindSelectNode(*where_query, std::move(result));
		bound_select_ptr = bound_select_node.get();
		root_index = bound_select_node->GetRootIndex();
		result = make_uniq<BoundSubqueryRef>(std::move(child_binder), std::move(bound_select_node));
	}
	bind_context.AddSubquery(root_index, subquery_ref.alias, subquery_ref, *bound_select_ptr);
	return result;
}

} // namespace duckdb<|MERGE_RESOLUTION|>--- conflicted
+++ resolved
@@ -28,17 +28,10 @@
 		D_ASSERT(entry.values.size() == pivot.pivot_expressions.size());
 		for (idx_t v = 0; v < entry.values.size(); v++) {
 			auto &value = entry.values[v];
-<<<<<<< HEAD
-			auto column_ref = make_uniq<ColumnRefExpression>(pivot.names[v]);
+			auto column_ref = pivot.pivot_expressions[v]->Copy();
 			auto constant_value = make_uniq<ConstantExpression>(value);
 			auto comp_expr = make_uniq<ComparisonExpression>(ExpressionType::COMPARE_NOT_DISTINCT_FROM,
-			                                                 std::move(column_ref), std::move(constant_value));
-=======
-			auto column_ref = pivot.pivot_expressions[v]->Copy();
-			auto constant_value = make_unique<ConstantExpression>(value);
-			auto comp_expr = make_unique<ComparisonExpression>(ExpressionType::COMPARE_NOT_DISTINCT_FROM,
 			                                                   std::move(column_ref), std::move(constant_value));
->>>>>>> 4be6bdb5
 			if (expr) {
 				expr = make_uniq<ConjunctionExpression>(ExpressionType::CONJUNCTION_AND, std::move(expr),
 				                                        std::move(comp_expr));
@@ -290,13 +283,8 @@
 	auto unpivot_name_expr = make_uniq<ConstantExpression>(std::move(unpivot_list));
 	vector<unique_ptr<ParsedExpression>> unnest_name_children;
 	unnest_name_children.push_back(std::move(unpivot_name_expr));
-<<<<<<< HEAD
 	auto unnest_name_expr = make_uniq<FunctionExpression>("unnest", std::move(unnest_name_children));
-	unnest_name_expr->alias = unpivot.names[0];
-=======
-	auto unnest_name_expr = make_unique<FunctionExpression>("unnest", std::move(unnest_name_children));
 	unnest_name_expr->alias = unpivot.unpivot_names[0];
->>>>>>> 4be6bdb5
 	select_node->select_list.push_back(std::move(unnest_name_expr));
 
 	// construct the UNNEST expression for the set of unpivoted columns
