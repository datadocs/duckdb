--- conflicted
+++ resolved
@@ -34,17 +34,10 @@
 	offset += bound_lambda_expr.parameter_count;
 	return offset;
 }
-<<<<<<< HEAD
 
 BindResult ExpressionBinder::BindExpression(LambdaExpression &expr, idx_t depth, const LogicalType &list_child_type,
                                             optional_ptr<bind_lambda_function_t> bind_lambda_function) {
 
-=======
-
-BindResult ExpressionBinder::BindExpression(LambdaExpression &expr, idx_t depth, const LogicalType &list_child_type,
-                                            optional_ptr<bind_lambda_function_t> bind_lambda_function) {
-
->>>>>>> 4915dd7e
 	// this is for binding JSON
 	if (!bind_lambda_function) {
 		auto lhs_expr = expr.lhs->Copy();
