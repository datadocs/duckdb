--- conflicted
+++ resolved
@@ -61,11 +61,8 @@
 	bool per_thread_output = false;
 	optional_idx file_size_bytes;
 	vector<idx_t> partition_cols;
-<<<<<<< HEAD
+	bool seen_overwrite_mode = false;
 	bool return_files = false;
-=======
-	bool seen_overwrite_mode = false;
->>>>>>> 673fa06c
 
 	CopyFunctionBindInput bind_input(*stmt.info);
 
