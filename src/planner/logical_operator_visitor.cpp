
#include "planner/logical_operator_visitor.hpp"

#include "planner/operator/logical_list.hpp"

using namespace duckdb;
using namespace std;

void LogicalOperatorVisitor::VisitOperator(LogicalOperator &op) {
	op.AcceptChildren(this);
}

void LogicalOperatorVisitor::Visit(LogicalAggregate &op) {
	VisitOperator(op);
	for (auto &exp : op.groups) {
		exp->Accept(this);
	}
	for (auto &exp : op.expressions) {
		exp->Accept(this);
	}
}

void LogicalOperatorVisitor::Visit(LogicalCrossProduct &op) {
	VisitOperator(op);
}

<<<<<<< HEAD
void LogicalOperatorVisitor::Visit(LogicalDistinct &op) { VisitOperator(op); }

=======
>>>>>>> 79bf6dbb
void LogicalOperatorVisitor::Visit(LogicalFilter &op) {
	VisitOperator(op);
	for (auto &exp : op.expressions) {
		exp->Accept(this);
	}
}

void LogicalOperatorVisitor::Visit(LogicalGet &op) { VisitOperator(op); }

void LogicalOperatorVisitor::Visit(LogicalJoin &op) {
	for (auto &cond : op.conditions) {
		cond.left->Accept(this);
		cond.right->Accept(this);
	}
	VisitOperator(op);
}

void LogicalOperatorVisitor::Visit(LogicalLimit &op) { VisitOperator(op); }

void LogicalOperatorVisitor::Visit(LogicalOrder &op) {
	VisitOperator(op);
	for (auto &exp : op.description.orders) {
		exp.expression->Accept(this);
	}
}

void LogicalOperatorVisitor::Visit(LogicalProjection &op) {
	VisitOperator(op);
	for (auto &exp : op.expressions) {
		exp->Accept(this);
	}
}

void LogicalOperatorVisitor::Visit(LogicalInsert &op) {
	VisitOperator(op);
	for (auto &exp : op.expressions) {
		exp->Accept(this);
	}
}

void LogicalOperatorVisitor::Visit(LogicalCopy &op) { VisitOperator(op); }<|MERGE_RESOLUTION|>--- conflicted
+++ resolved
@@ -24,11 +24,6 @@
 	VisitOperator(op);
 }
 
-<<<<<<< HEAD
-void LogicalOperatorVisitor::Visit(LogicalDistinct &op) { VisitOperator(op); }
-
-=======
->>>>>>> 79bf6dbb
 void LogicalOperatorVisitor::Visit(LogicalFilter &op) {
 	VisitOperator(op);
 	for (auto &exp : op.expressions) {
