--- conflicted
+++ resolved
@@ -170,13 +170,8 @@
  linux-extensions-64:
     name: Linux Extensions (x64)
     runs-on: ubuntu-latest
-<<<<<<< HEAD
-    container: ubuntu:16.04
+    container: ubuntu:18.04
 #    needs: linux-release-64
-=======
-    container: ubuntu:18.04
-    needs: linux-release-64
->>>>>>> fa204ca8
 
     steps:
     - uses: actions/checkout@v3
@@ -208,13 +203,8 @@
     name: Linux Extensions (aarch64)
 #    if: startsWith(github.ref, 'refs/tags/v') || github.ref == 'refs/heads/master'
     runs-on: ubuntu-latest
-<<<<<<< HEAD
-    container: ubuntu:18.04 # cross compiler not available in 16
+    container: ubuntu:18.04
 #    needs: linux-release-64
-=======
-    container: ubuntu:18.04
-    needs: linux-release-64
->>>>>>> fa204ca8
 
     steps:
       - uses: actions/checkout@v3
